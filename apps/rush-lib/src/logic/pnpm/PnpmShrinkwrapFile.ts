--- conflicted
+++ resolved
@@ -201,10 +201,6 @@
   public getTopLevelDependencyVersion(dependencyName: string): DependencySpecifier | undefined {
     let value: string | undefined = BaseShrinkwrapFile.tryGetValue(this._shrinkwrapJson.dependencies, dependencyName);
     if (value) {
-<<<<<<< HEAD
-      const dependencySpecifier: DependencySpecifier | undefined = parsePnpmDependencyKey(dependencyName, value);
-      return !!dependencySpecifier ? dependencySpecifier : new DependencySpecifier(dependencyName, value);
-=======
 
       // Getting the top level depenedency version from a PNPM lockfile version 5.1
       // --------------------------------------------------------------------------
@@ -246,7 +242,6 @@
       }
 
       return new DependencySpecifier(dependencyName, value);
->>>>>>> ddee4a12
     }
     return undefined;
   }
