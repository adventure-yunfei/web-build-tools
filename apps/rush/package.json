--- conflicted
+++ resolved
@@ -28,45 +28,15 @@
   },
   "license": "MIT",
   "dependencies": {
-<<<<<<< HEAD
-    "@microsoft/node-core-library": "~0.3.4",
-    "@microsoft/package-deps-hash": "~2.1.0",
-    "@microsoft/rush-lib": "3.0.19",
-    "@microsoft/stream-collator": "~2.1.0",
-    "@microsoft/ts-command-line": "~2.1.0",
-    "builtins": "~1.0.3",
-    "colors": "~1.1.2",
-    "encode-registry": "~1.0.0",
-    "fs-extra": "~0.26.7",
-    "glob": "~7.0.5",
-    "glob-escape": "~0.0.1",
-    "inquirer": "~1.2.1",
-    "js-yaml": "~3.9.1",
-    "lodash": "~4.15.0",
-    "minimatch": "~3.0.2",
-    "npm-package-arg": "~5.1.2",
-    "read-package-tree": "~5.1.5",
-    "semver": "~5.3.0",
-    "tar": "~3.1.12",
-    "wordwrap": "~1.0.0"
-=======
     "@microsoft/node-core-library": "0.3.14",
     "@microsoft/rush-lib": "3.0.20",
     "fs-extra": "~0.26.7",
     "semver": "~5.3.0"
->>>>>>> 05bc6985
   },
   "devDependencies": {
     "@microsoft/node-library-build": "4.2.5",
     "@types/chai": "3.4.34",
     "@types/fs-extra": "0.0.37",
-<<<<<<< HEAD
-    "@types/glob": "5.0.30",
-    "@types/js-yaml": "3.9.1",
-    "@types/lodash": "4.14.74",
-    "@types/minimatch": "2.0.29",
-=======
->>>>>>> 05bc6985
     "@types/mocha": "2.2.38",
     "@types/node": "6.0.88",
     "@types/semver": "5.3.33",
