# Change Log - api-extractor custom version

<<<<<<< HEAD
=======
## 7.52.11-rc.1
- api-review: 新增/修复 namespace declaration 语法支持的各类边界场景

## 7.52.11-rc.0
- 新增 `import("./foo")` 语法支持
- 支持 node 14, minimatch 依赖版本由 10.x 降为 9.x
- 新增/修复 namespace declaration 语法支持的各类边界场景
- 重构 `import Foo = Bar.Baz;` 语法支持实现

## 7.48.1-rc.4
- dts rollup: 增强裁剪逻辑，去除 dts rollup 输出中未被引用的声明

>>>>>>> a57cd58c
## 7.48.1-rc.2
- api model: 修正 rootExportTrimmings 引用丢失（回滚为初始的根据 Collector Entity 导出结构输出 API Model）

## 7.48.1-rc.1
- api report: 修正 AstNamespaceImport 中的裁剪支持

## 7.48.1-rc.0
- 合并 7.48.1

## 7.43.1-rc.9
- 优化 constructor 裁剪逻辑，输出 private constructor
- api report: 保留 private constructor 输出

## 7.43.1-rc.5
- 支持 type export
- api report: 修正 AstNamespaceImport 中遗漏外部导入接口的问题

## 7.43.1-rc.3
- api report: 修正 rootExportTrimmings 设置下可能造成某些引用类型丢失的问题
- api model: 新增 rootExportTrimmings; 新增引用解析逻辑，仅导出有效类型

## 7.43.1-rc.2
- dts rollup: 新增声明占位，避免使用方覆盖被裁剪的 class 属性/方法

## 7.43.1-rc.1
- api report: 导出 `env.API_REPORT_TRIMMING` 环境变量配置

## 7.43.1-rc.0
- 合并 7.43.1

## 7.36.4-rc.8
- 优化 `nameForEmit` 在冲突时的命名策略，同样应用到首个声明
- 优化&裁剪 api-review 导出，仅导出有效引用的、非 `@internal` 标记的类型，并支持裁剪部分导出类型

## ~~7.36.4-rc.7~~

## ~~7.36.4-rc.6~~

## 7.36.4-rc.5
- 新增 api-review string union type 结果排序

## 7.36.4-rc.4
- 优化 `nameForEmit` 在冲突时的命名策略，添加文件路径以区分声明来源

## 7.36.4-rc.3
- 修正 `includeForgottenExports` 激活时不必要的 api 内容生成
- 修正 `AstNamespaceImport` members 的 DeclarationReference 解析

## 7.36.4-rc.2
- 修正 DeclarationReference 解析
- 回滚 "新增完整的引用类型链接支持, 包括未导出的类型" (api-extractor 正式版已支持)

## 7.36.4-rc.1
- 合并主分支代码
- 优化 `AstNamespaceImport` 输出结果

## 7.19.4-rc.6
- 优化 `AstNamespaceImport` 输出结果

## 7.19.4-rc.1
- 修正 import type `import('abc')` 语法支持

## 7.18.16-rc.3

- 修正 Entity 变量和 namespace 内的变量的命名冲突
## 7.18.16-rc.1

- 合并主分支代码

## 7.16.1-rc.1

- 合并主分支代码
- fix：修复 API JSON 中的导出命名

## 7.12.1-rc.5

- 优化 `import Foo = Bar.Baz;` 语法支持：dts rollup 结果中移除 namespace 中多余的该语法

## 7.12.1-rc.4

- 新增 `import * as foo from './local-module';` 局部模块 namespace 导入支持
- 新增 `import Foo = Bar.Baz;` 语法支持（根节点声明场景）
- 新增完整的引用类型链接支持, 包括未导出的类型

# Change Log - @microsoft/api-extractor

This log was last generated on Tue, 19 Aug 2025 20:45:02 GMT and should not be manually modified.

## 7.52.11
Tue, 19 Aug 2025 20:45:02 GMT

### Patches

- Fix self-package import resolution by removing outDir/declarationDir from compiler options

## 7.52.10
Fri, 01 Aug 2025 00:12:48 GMT

### Patches

- Upgrades the minimatch dependency from ~3.0.3 to 10.0.3 across the entire Rush monorepo to address a Regular Expression Denial of Service (ReDoS) vulnerability in the underlying brace-expansion dependency.

## 7.52.9
Wed, 23 Jul 2025 20:55:57 GMT

_Version update only_

## 7.52.8
Tue, 13 May 2025 02:09:20 GMT

### Patches

- Fixes API extractor error handling when changed APIs are encountered and the "--local" flag is not specified

## 7.52.7
Thu, 01 May 2025 15:11:33 GMT

### Patches

- Fix an issue where default exports were sometimes trimmed incorrectly in .api.md files when using `reportVariants` (GitHub #4775)

## 7.52.6
Thu, 01 May 2025 00:11:12 GMT

_Version update only_

## 7.52.5
Mon, 21 Apr 2025 22:24:25 GMT

_Version update only_

## 7.52.4
Thu, 17 Apr 2025 00:11:21 GMT

### Patches

- Update documentation for `extends`

## 7.52.3
Fri, 04 Apr 2025 18:34:35 GMT

### Patches

- Add support for customizing which TSDoc tags appear in API reports

## 7.52.2
Tue, 25 Mar 2025 15:11:15 GMT

_Version update only_

## 7.52.1
Tue, 11 Mar 2025 02:12:34 GMT

_Version update only_

## 7.52.0
Tue, 11 Mar 2025 00:11:25 GMT

### Minor changes

- Upgrade the bundled compiler engine to TypeScript 5.8.2

## 7.51.1
Sat, 01 Mar 2025 05:00:09 GMT

### Patches

- Include triple-slash references marked with `preserve="true"` from files that only contain re-exports. There was a behavior change in TypeScript 5.5, where only triple-slash references that are explicitly marked with `preserve="true"` are emitted into declaration files. This change adds support for placing these references in files that only contain re-exports, like the API entrypoint file.

## 7.51.0
Thu, 27 Feb 2025 01:10:39 GMT

### Minor changes

- Add a `docModel.releaseTagsToTrim` property to `api-extractor.json` to specify which release tags should be trimmed when the doc model is produced.

## 7.50.1
Sat, 22 Feb 2025 01:11:11 GMT

### Patches

- Upgrade the bundled compiler engine to TypeScript 5.7.3

## 7.50.0
Wed, 12 Feb 2025 01:10:52 GMT

### Minor changes

- Update merge behavior for derived configurations to allow overriding array properties

## 7.49.2
Thu, 30 Jan 2025 01:11:42 GMT

_Version update only_

## 7.49.1
Thu, 09 Jan 2025 01:10:10 GMT

_Version update only_

## 7.49.0
Tue, 07 Jan 2025 22:17:32 GMT

### Minor changes

- Upgrade the bundled compiler engine to TypeScript 5.7.2

## 7.48.1
Sat, 14 Dec 2024 01:11:07 GMT

_Version update only_

## 7.48.0
Sat, 23 Nov 2024 01:18:55 GMT

### Minor changes

- Update TSDoc dependencies.

## 7.47.12
Fri, 22 Nov 2024 01:10:43 GMT

_Version update only_

## 7.47.11
Thu, 17 Oct 2024 08:35:06 GMT

_Version update only_

## 7.47.10
Tue, 15 Oct 2024 00:12:31 GMT

### Patches

- Fix a compatibility issue with usage of `getModeForUsageLocation` in TypeScript 5.6

## 7.47.9
Fri, 13 Sep 2024 00:11:42 GMT

_Version update only_

## 7.47.8
Tue, 10 Sep 2024 20:08:11 GMT

_Version update only_

## 7.47.7
Wed, 21 Aug 2024 05:43:04 GMT

_Version update only_

## 7.47.6
Mon, 12 Aug 2024 22:16:04 GMT

_Version update only_

## 7.47.5
Fri, 02 Aug 2024 17:26:42 GMT

_Version update only_

## 7.47.4
Sat, 27 Jul 2024 00:10:27 GMT

### Patches

- Include CHANGELOG.md in published releases again

## 7.47.3
Wed, 24 Jul 2024 00:12:14 GMT

### Patches

- Fix an edge case when discarding the file extension from the "reportFileName" setting and improve its documentation

## 7.47.2
Wed, 17 Jul 2024 06:55:09 GMT

_Version update only_

## 7.47.1
Tue, 16 Jul 2024 00:36:22 GMT

_Version update only_

## 7.47.0
Mon, 03 Jun 2024 23:43:15 GMT

### Minor changes

- Add support for re-exporting modules using syntax such as `export * as ns from './file'` (GitHub #2780)

## 7.46.2
Thu, 30 May 2024 00:13:05 GMT

### Patches

- Include missing `type` modifiers on type-only exports.

## 7.46.1
Wed, 29 May 2024 02:03:50 GMT

_Version update only_

## 7.46.0
Wed, 29 May 2024 00:10:52 GMT

### Minor changes

- Bump TSDoc dependencies.

## 7.45.1
Tue, 28 May 2024 15:10:09 GMT

_Version update only_

## 7.45.0
Tue, 28 May 2024 00:09:47 GMT

### Minor changes

- Improve support for resolving the `tsdoc-metadata.json` to include the folder referenced by a `types` field in an `"exports"` field and an `"typesVersions"` field in addition to `"types"`, `"typings"`, and `"tsdocMetadata"` fields.

## 7.44.1
Sat, 25 May 2024 04:54:07 GMT

_Version update only_

## 7.44.0
Fri, 24 May 2024 00:15:08 GMT

### Minor changes

- Add support for "variants" of API reports which include or exclude items by release tag

## 7.43.8
Thu, 23 May 2024 02:26:56 GMT

_Version update only_

## 7.43.7
Thu, 16 May 2024 15:10:22 GMT

_Version update only_

## 7.43.6
Wed, 15 May 2024 23:42:58 GMT

_Version update only_

## 7.43.5
Wed, 15 May 2024 06:04:17 GMT

_Version update only_

## 7.43.4
Fri, 10 May 2024 05:33:33 GMT

_Version update only_

## 7.43.3
Wed, 08 May 2024 22:23:50 GMT

_Version update only_

## 7.43.2
Mon, 06 May 2024 15:11:04 GMT

_Version update only_

## 7.43.1
Wed, 10 Apr 2024 15:10:09 GMT

_Version update only_

## 7.43.0
Tue, 19 Mar 2024 15:10:18 GMT

### Minor changes

- Upgrade the bundled compiler engine to TypeScript 5.4.2

## 7.42.3
Sun, 03 Mar 2024 20:58:12 GMT

_Version update only_

## 7.42.2
Sat, 02 Mar 2024 02:22:23 GMT

_Version update only_

## 7.42.1
Fri, 01 Mar 2024 01:10:08 GMT

_Version update only_

## 7.42.0
Thu, 29 Feb 2024 07:11:45 GMT

### Minor changes

- Add glob support in `bundledPackages`

### Patches

- Don't mark items documented with {@inheritDoc} references to package-external items as "undocumented"

## 7.41.1
Wed, 28 Feb 2024 16:09:27 GMT

_Version update only_

## 7.41.0
Sat, 24 Feb 2024 23:02:51 GMT

### Minor changes

- Replace const enums with conventional enums to allow for compatibility with JavaScript consumers.

## 7.40.6
Wed, 21 Feb 2024 21:45:28 GMT

### Patches

- Replace the dependency on the `colors` package with `Colorize` from `@rushstack/terminal`.

## 7.40.5
Wed, 21 Feb 2024 08:55:47 GMT

### Patches

- Fix an issue where imports were trimmed from external packages based when generating .d.ts rollups

## 7.40.4
Tue, 20 Feb 2024 21:45:10 GMT

_Version update only_

## 7.40.3
Mon, 19 Feb 2024 21:54:27 GMT

_Version update only_

## 7.40.2
Sat, 17 Feb 2024 06:24:34 GMT

### Patches

- Fix broken link to API documentation

## 7.40.1
Thu, 08 Feb 2024 01:09:21 GMT

_Version update only_

## 7.40.0
Wed, 07 Feb 2024 01:11:18 GMT

### Minor changes

- Classify arrow functions as `function` kind in the doc model export.

## 7.39.5
Mon, 05 Feb 2024 23:46:52 GMT

_Version update only_

## 7.39.4
Thu, 25 Jan 2024 01:09:30 GMT

_Version update only_

## 7.39.3
Tue, 23 Jan 2024 20:12:57 GMT

_Version update only_

## 7.39.2
Tue, 23 Jan 2024 16:15:05 GMT

_Version update only_

## 7.39.1
Wed, 03 Jan 2024 00:31:18 GMT

_Version update only_

## 7.39.0
Wed, 20 Dec 2023 01:09:45 GMT

### Minor changes

- Update API Extractor to support TypeScript 5.3.3

## 7.38.5
Thu, 07 Dec 2023 03:44:13 GMT

_Version update only_

## 7.38.4
Tue, 05 Dec 2023 01:10:16 GMT

### Patches

- Don't export trimmed namespace members during rollup (#2791)

## 7.38.3
Fri, 10 Nov 2023 18:02:04 GMT

### Patches

- Fix an issue where "ae-undocumented" was incorrectly reported for private members

## 7.38.2
Wed, 01 Nov 2023 23:11:35 GMT

### Patches

- Fix line endings in published package.

## 7.38.1
Mon, 30 Oct 2023 23:36:38 GMT

_Version update only_

## 7.38.0
Sun, 01 Oct 2023 02:56:29 GMT

### Minor changes

- Add a new message "ae-undocumented" to support logging of undocumented API items

## 7.37.3
Sat, 30 Sep 2023 00:20:51 GMT

### Patches

- Don't strip out @alpha items when generating API reports.

## 7.37.2
Thu, 28 Sep 2023 20:53:16 GMT

_Version update only_

## 7.37.1
Tue, 26 Sep 2023 09:30:33 GMT

### Patches

- Update type-only imports to include the type modifier.

## 7.37.0
Fri, 15 Sep 2023 00:36:58 GMT

### Minor changes

- Update @types/node from 14 to 18

## 7.36.4
Tue, 08 Aug 2023 07:10:39 GMT

_Version update only_

## 7.36.3
Wed, 19 Jul 2023 00:20:31 GMT

### Patches

- Updated semver dependency

## 7.36.2
Wed, 12 Jul 2023 15:20:39 GMT

### Patches

- Add api-extractor support for .d.mts and .d.cts files

## 7.36.1
Thu, 06 Jul 2023 00:16:19 GMT

_Version update only_

## 7.36.0
Mon, 19 Jun 2023 22:40:21 GMT

### Minor changes

- Use the `IRigConfig` interface in the `IExtractorConfigLoadForFolderOptions` object insteacd of the `RigConfig` class.

## 7.35.4
Thu, 15 Jun 2023 00:21:01 GMT

_Version update only_

## 7.35.3
Tue, 13 Jun 2023 01:49:01 GMT

_Version update only_

## 7.35.2
Wed, 07 Jun 2023 22:45:16 GMT

_Version update only_

## 7.35.1
Mon, 29 May 2023 15:21:15 GMT

_Version update only_

## 7.35.0
Mon, 22 May 2023 06:34:32 GMT

### Minor changes

- Upgrade the TypeScript dependency to ~5.0.4

## 7.34.9
Fri, 12 May 2023 00:23:05 GMT

_Version update only_

## 7.34.8
Thu, 04 May 2023 00:20:28 GMT

_Version update only_

## 7.34.7
Mon, 01 May 2023 15:23:20 GMT

_Version update only_

## 7.34.6
Sat, 29 Apr 2023 00:23:03 GMT

_Version update only_

## 7.34.5
Thu, 27 Apr 2023 17:18:42 GMT

_Version update only_

## 7.34.4
Fri, 10 Feb 2023 01:18:50 GMT

_Version update only_

## 7.34.3
Sun, 05 Feb 2023 03:02:02 GMT

_Version update only_

## 7.34.2
Wed, 01 Feb 2023 02:16:34 GMT

_Version update only_

## 7.34.1
Mon, 30 Jan 2023 16:22:30 GMT

_Version update only_

## 7.34.0
Wed, 25 Jan 2023 07:26:55 GMT

### Minor changes

- Add new .api.json field `isAbstract` to track `abstract` modifier in ApiClass, ApiMethod, and ApiProperty via ApiAbstractMixin (GitHub #3661)

## 7.33.8
Wed, 18 Jan 2023 22:44:12 GMT

### Patches

- Use ts.getCheckFlags to fix TS 5.0

## 7.33.7
Fri, 09 Dec 2022 16:18:28 GMT

_Version update only_

## 7.33.6
Tue, 08 Nov 2022 01:20:55 GMT

_Version update only_

## 7.33.5
Wed, 26 Oct 2022 00:16:16 GMT

### Patches

- Update the @microsoft/tsdoc dependency version to 0.14.2.

## 7.33.4
Mon, 17 Oct 2022 22:14:21 GMT

_Version update only_

## 7.33.3
Mon, 17 Oct 2022 15:16:00 GMT

### Patches

- Fix a regression where the "fileUrlPath" property would contain a malformed path when API Extractor is run on Windows.

## 7.33.2
Fri, 14 Oct 2022 15:26:31 GMT

### Patches

- Fix references from computed properties #3629

## 7.33.1
Thu, 13 Oct 2022 00:20:15 GMT

_Version update only_

## 7.33.0
Tue, 11 Oct 2022 23:49:12 GMT

### Minor changes

- Extract the original source file path for relevant API items and add a new projectFolderUrl setting to the api-extractor.json config that allows one to specify what URL their project folder can be found at.

## 7.32.1
Mon, 10 Oct 2022 15:23:44 GMT

_Version update only_

## 7.32.0
Thu, 29 Sep 2022 07:13:06 GMT

### Minor changes

- Update parser to TypeScript 4.8.

## 7.31.2
Wed, 21 Sep 2022 20:21:10 GMT

_Version update only_

## 7.31.1
Thu, 15 Sep 2022 00:18:51 GMT

_Version update only_

## 7.31.0
Tue, 13 Sep 2022 00:16:55 GMT

### Minor changes

- Fix an issue where aliased classes sometimes had incorrect canonical references in *.api.json (GitHub  #3593)

## 7.30.1
Mon, 12 Sep 2022 22:27:48 GMT

### Patches

- Fix a recent regression where items exported from both the entry point and from an exported namespace appeared only once in the API doc model (GitHub #3619)

## 7.30.0
Fri, 02 Sep 2022 17:48:42 GMT

### Minor changes

- Add new "apiReport.includeForgottenExports" and "docModel.includeForgottenExports" properties to control whether forgotten exports are included in the API report and doc model files.
- Fix incorrect declaration references for symbols not exported from the package's entry point.

## 7.29.5
Wed, 24 Aug 2022 03:01:22 GMT

_Version update only_

## 7.29.4
Wed, 24 Aug 2022 00:14:38 GMT

### Patches

- Remove use of LegacyAdapters.sortStable

## 7.29.3
Fri, 19 Aug 2022 00:17:19 GMT

_Version update only_

## 7.29.2
Wed, 10 Aug 2022 09:52:12 GMT

### Patches

- Fix incorrect declaration references for local symbols within namespaces

## 7.29.1
Wed, 10 Aug 2022 08:12:16 GMT

### Patches

- Fix a regression where .api.json excerpts were sometimes missing tokens (GitHub #3561), and generally improve the quality of excerpt generation

## 7.29.0
Wed, 03 Aug 2022 18:40:35 GMT

### Minor changes

- Upgrade TypeScript dependency to 4.7

## 7.28.7
Mon, 01 Aug 2022 02:45:32 GMT

_Version update only_

## 7.28.6
Thu, 21 Jul 2022 23:30:27 GMT

_Version update only_

## 7.28.5
Thu, 21 Jul 2022 00:16:14 GMT

_Version update only_

## 7.28.4
Fri, 08 Jul 2022 15:17:46 GMT

### Patches

- Update api-extractor-template.json to "testMode" and "enumMemberOrder" comment sections.

## 7.28.3
Mon, 04 Jul 2022 15:15:13 GMT

### Patches

- Make enumMemberOrder configuration field optional

## 7.28.2
Thu, 30 Jun 2022 04:48:53 GMT

### Patches

- Improve logic that determines whether an API item is readonly

## 7.28.1
Tue, 28 Jun 2022 22:47:13 GMT

_Version update only_

## 7.28.0
Tue, 28 Jun 2022 00:23:32 GMT

### Minor changes

- Add support for the "ignoreMissingEntryPoint" ExtractorConfig option to allow for loading an ExtractorConfig before the target project is built.

## 7.27.1
Mon, 27 Jun 2022 18:43:09 GMT

_Version update only_

## 7.27.0
Sat, 25 Jun 2022 21:00:40 GMT

### Minor changes

- API Extractor now populates an initializerTokenRange field for ApiProperty and ApiVariable items.

## 7.26.1
Sat, 25 Jun 2022 01:54:29 GMT

_Version update only_

## 7.26.0
Fri, 24 Jun 2022 07:16:47 GMT

### Minor changes

- Include new configuration option for preserving enum member order

## 7.25.3
Thu, 23 Jun 2022 22:14:24 GMT

_Version update only_

## 7.25.2
Fri, 17 Jun 2022 09:17:54 GMT

_Version update only_

## 7.25.1
Fri, 17 Jun 2022 00:16:18 GMT

_Version update only_

## 7.25.0
Tue, 07 Jun 2022 09:37:04 GMT

### Minor changes

- Add an "isReadonly" field to the doc model to indicate whether a property or variable is readonly
- Add an "isProtected" field to the doc model to indicate protected class members

## 7.24.2
Wed, 25 May 2022 22:25:07 GMT

### Patches

- Fix an issue where API Extractor would fail to run on a project where `"moduleResolution"` is set to `"Node16"` in `tsconfig.json`

## 7.24.1
Thu, 19 May 2022 15:13:20 GMT

### Patches

- Fix a recent regression that produced an error "Cannot read properties of undefined" (GitHub #3423)

## 7.24.0
Sat, 14 May 2022 03:01:27 GMT

### Minor changes

- Throw an error early if API Extractor will attempt to process non-.d.ts files
- Generate API doc model nodes for setters without getters

### Patches

- Address edge case in excerptBuilder token range logic

## 7.23.2
Tue, 10 May 2022 01:20:43 GMT

_Version update only_

## 7.23.1
Wed, 04 May 2022 23:29:13 GMT

### Patches

- Update the global variable analyzer to add support for changes to the TypeScript internals coming in v4.7

## 7.23.0
Sat, 23 Apr 2022 02:13:06 GMT

### Minor changes

- Update to TypeScript 4.6

## 7.22.2
Fri, 15 Apr 2022 00:12:36 GMT

_Version update only_

## 7.22.1
Wed, 13 Apr 2022 15:12:40 GMT

_Version update only_

## 7.22.0
Tue, 12 Apr 2022 23:29:34 GMT

### Minor changes

- Add an alphaTrimmedFilePath option that adds support for generating a DTS rollup that inclues @alpha, @beta, and @public members.

## 7.21.3
Tue, 12 Apr 2022 02:58:32 GMT

### Patches

- Update TSDoc dependencies.

## 7.21.2
Sat, 09 Apr 2022 19:07:47 GMT

### Patches

- Fix ambient modules bug caused by #3321.

## 7.21.1
Sat, 09 Apr 2022 02:24:26 GMT

### Patches

- Rename the "master" branch to "main".

## 7.21.0
Fri, 08 Apr 2022 20:05:59 GMT

### Minor changes

- Add support for projects that use tsconfig.json "baseUrl" and "paths" settings to remap imports of local files (GitHub #3291)

## 7.20.1
Wed, 06 Apr 2022 22:35:23 GMT

### Patches

- Fix an issue where .api.json excerpt text included extra whitespace (GitHub #3316)

## 7.20.0
Thu, 31 Mar 2022 02:06:05 GMT

### Minor changes

- Updated api-extractor to extract whether a parameter is optional.

## 7.19.5
Tue, 15 Mar 2022 19:15:53 GMT

_Version update only_

## 7.19.4
Wed, 05 Jan 2022 16:07:47 GMT

_Version update only_

## 7.19.3
Mon, 27 Dec 2021 16:10:40 GMT

_Version update only_

## 7.19.2
Thu, 09 Dec 2021 20:34:41 GMT

_Version update only_

## 7.19.1
Thu, 09 Dec 2021 00:21:54 GMT

_Version update only_

## 7.19.0
Wed, 08 Dec 2021 16:14:05 GMT

### Minor changes

- Update to TypeScript 4.5

## 7.18.21
Mon, 06 Dec 2021 16:08:33 GMT

_Version update only_

## 7.18.20
Fri, 03 Dec 2021 03:05:22 GMT

_Version update only_

## 7.18.19
Sat, 06 Nov 2021 00:09:13 GMT

_Version update only_

## 7.18.18
Fri, 05 Nov 2021 15:09:18 GMT

_Version update only_

## 7.18.17
Wed, 27 Oct 2021 00:08:15 GMT

### Patches

- Update the package.json repository field to include the directory property.

## 7.18.16
Wed, 13 Oct 2021 15:09:54 GMT

_Version update only_

## 7.18.15
Fri, 08 Oct 2021 08:08:34 GMT

_Version update only_

## 7.18.14
Thu, 07 Oct 2021 07:13:35 GMT

_Version update only_

## 7.18.13
Tue, 05 Oct 2021 15:08:38 GMT

_Version update only_

## 7.18.12
Mon, 04 Oct 2021 15:10:18 GMT

_Version update only_

## 7.18.11
Fri, 24 Sep 2021 00:09:29 GMT

_Version update only_

## 7.18.10
Thu, 23 Sep 2021 00:10:40 GMT

### Patches

- Upgrade the `@types/node` dependency to version to version 12.

## 7.18.9
Tue, 14 Sep 2021 01:17:04 GMT

_Version update only_

## 7.18.8
Mon, 13 Sep 2021 15:07:05 GMT

_Version update only_

## 7.18.7
Fri, 27 Aug 2021 00:07:25 GMT

_Version update only_

## 7.18.6
Fri, 20 Aug 2021 15:08:10 GMT

_Version update only_

## 7.18.5
Wed, 11 Aug 2021 00:07:21 GMT

_Version update only_

## 7.18.4
Wed, 14 Jul 2021 15:06:29 GMT

### Patches

- Fix an issue where the .d.ts rollup sometimes used "default" as an identifier name causing a syntax error (GitHub #2804)

## 7.18.3
Tue, 13 Jul 2021 23:00:33 GMT

### Patches

- Revert a workaround for TypeScript issue #44422 which was fixed in 4.3.3

## 7.18.2
Mon, 12 Jul 2021 23:08:26 GMT

_Version update only_

## 7.18.1
Thu, 08 Jul 2021 23:41:16 GMT

### Patches

- Fix a recent regression that reported "Internal Error: indentDocComment cannot be nested" (GitHub #2797)

## 7.18.0
Thu, 08 Jul 2021 06:00:48 GMT

### Minor changes

- Add support for import() type expressions (GitHub #1050) -- Thank you @javier-garcia-meteologica and @adventure-yunfei for solving this difficult problem!
- Improve formatting of declarations in .d.ts rollup and .api.md files, fixing some indentation issues

## 7.17.1
Thu, 01 Jul 2021 15:08:27 GMT

_Version update only_

## 7.17.0
Wed, 30 Jun 2021 15:06:54 GMT

### Minor changes

- Added support for "import * as module from './local/module';" (GitHub #1029) -- Big thanks to @adventure-yunfei, @mckn, @rbuckton, and @octogonz who all helped with this difficult PR!

### Patches

- Include /// directives in API report

## 7.16.1
Fri, 04 Jun 2021 19:59:53 GMT

_Version update only_

## 7.16.0
Fri, 04 Jun 2021 15:08:20 GMT

### Minor changes

- Upgrade the bundled compiler engine to TypeScript 4.3

## 7.15.2
Wed, 19 May 2021 00:11:39 GMT

_Version update only_

## 7.15.1
Mon, 03 May 2021 15:10:29 GMT

_Version update only_

## 7.15.0
Thu, 29 Apr 2021 23:26:50 GMT

### Minor changes

- Upgrade the bundled compiler engine to TypeScript 4.2

## 7.14.0
Tue, 20 Apr 2021 04:59:51 GMT

### Minor changes

- Projects can now define custom tags using a tsdoc.json file

## 7.13.5
Mon, 12 Apr 2021 15:10:28 GMT

_Version update only_

## 7.13.4
Thu, 08 Apr 2021 06:05:31 GMT

_Version update only_

## 7.13.3
Tue, 06 Apr 2021 15:14:22 GMT

_Version update only_

## 7.13.2
Thu, 04 Mar 2021 01:11:31 GMT

_Version update only_

## 7.13.1
Fri, 05 Feb 2021 16:10:42 GMT

_Version update only_

## 7.13.0
Wed, 13 Jan 2021 01:11:06 GMT

### Minor changes

- Upgrade the bundled compiler engine to TypeScript 4.1

## 7.12.1
Thu, 10 Dec 2020 23:25:49 GMT

### Patches

- Upgrade to TSDoc 0.12.24

## 7.12.0
Wed, 18 Nov 2020 08:19:54 GMT

### Minor changes

- The "isOptional" .api.json field is now applied to both methods and properties

## 7.11.5
Wed, 18 Nov 2020 06:21:57 GMT

### Patches

- Update .api.json file format to store a new field "isOptional" for documenting optional properties

## 7.11.4
Wed, 11 Nov 2020 01:08:58 GMT

_Version update only_

## 7.11.3
Tue, 10 Nov 2020 23:13:12 GMT

_Version update only_

## 7.11.2
Fri, 30 Oct 2020 06:38:38 GMT

_Version update only_

## 7.11.1
Fri, 30 Oct 2020 00:10:14 GMT

_Version update only_

## 7.11.0
Thu, 29 Oct 2020 06:14:19 GMT

### Minor changes

- Upgrade the bundled compiler engine to TypeScript 4.0

## 7.10.6
Wed, 28 Oct 2020 01:18:03 GMT

_Version update only_

## 7.10.5
Tue, 27 Oct 2020 15:10:13 GMT

_Version update only_

## 7.10.4
Tue, 06 Oct 2020 00:24:06 GMT

_Version update only_

## 7.10.3
Mon, 05 Oct 2020 22:36:57 GMT

_Version update only_

## 7.10.2
Mon, 05 Oct 2020 15:10:42 GMT

_Version update only_

## 7.10.1
Wed, 30 Sep 2020 18:39:17 GMT

### Patches

- Update to build with @rushstack/heft-node-rig

## 7.10.0
Wed, 30 Sep 2020 06:53:53 GMT

### Minor changes

- API Extractor now supports the config/rig.json system, as defined by @rushstack/rig-package
- Add IExtractorConfigPrepareOptions.projectFolderLookupToken
- Upgrade compiler; the API now requires TypeScript 3.9 or newer

### Patches

- Fix an InternalError reported when a declaration referred to itself using "tyepof"
- Update README.md

## 7.9.22
Tue, 22 Sep 2020 05:45:56 GMT

_Version update only_

## 7.9.21
Tue, 22 Sep 2020 01:45:31 GMT

_Version update only_

## 7.9.20
Tue, 22 Sep 2020 00:08:53 GMT

_Version update only_

## 7.9.19
Sat, 19 Sep 2020 04:37:26 GMT

_Version update only_

## 7.9.18
Sat, 19 Sep 2020 03:33:06 GMT

_Version update only_

## 7.9.17
Fri, 18 Sep 2020 22:57:24 GMT

_Version update only_

## 7.9.16
Fri, 18 Sep 2020 21:49:54 GMT

_Version update only_

## 7.9.15
Sun, 13 Sep 2020 01:53:20 GMT

_Version update only_

## 7.9.14
Fri, 11 Sep 2020 02:13:35 GMT

_Version update only_

## 7.9.13
Mon, 07 Sep 2020 07:37:37 GMT

_Version update only_

## 7.9.12
Sat, 05 Sep 2020 18:56:34 GMT

_Version update only_

## 7.9.11
Thu, 27 Aug 2020 11:27:06 GMT

_Version update only_

## 7.9.10
Mon, 24 Aug 2020 07:35:20 GMT

_Version update only_

## 7.9.9
Sat, 22 Aug 2020 05:55:42 GMT

_Version update only_

## 7.9.8
Fri, 21 Aug 2020 01:21:18 GMT

_Version update only_

## 7.9.7
Thu, 20 Aug 2020 15:13:53 GMT

_Version update only_

## 7.9.6
Tue, 18 Aug 2020 23:59:42 GMT

_Version update only_

## 7.9.5
Mon, 17 Aug 2020 04:53:23 GMT

_Version update only_

## 7.9.4
Wed, 12 Aug 2020 00:10:05 GMT

### Patches

- Updated project to build with Heft

## 7.9.3
Wed, 05 Aug 2020 18:27:32 GMT

_Version update only_

## 7.9.2
Thu, 09 Jul 2020 04:58:36 GMT

### Patches

- Fix an issue with handling of "export { default } from 'package';" (GitHub #2014)

## 7.9.1
Fri, 03 Jul 2020 15:09:04 GMT

_Version update only_

## 7.9.0
Fri, 03 Jul 2020 05:46:41 GMT

### Minor changes

- Add support for ECMAScript private fields (new in TypeScript 3.8)
- Add support for "import type" imports (new in TypeScript 3.8)
- Upgrade the bundled compiler engine to TypeScript 3.9

### Patches

- Fix an issue where chained compiler errors were not formatted correctly
- Log the TypeScript bundled compiler version, and warn if it is outdated

## 7.8.15
Thu, 25 Jun 2020 06:43:35 GMT

_Version update only_

## 7.8.14
Wed, 24 Jun 2020 09:50:48 GMT

_Version update only_

## 7.8.13
Wed, 24 Jun 2020 09:04:28 GMT

_Version update only_

## 7.8.12
Mon, 15 Jun 2020 22:17:17 GMT

### Patches

- Fix an issue where documentation hyperlinks were sometimes missing when using the "bundledPackages" feature (GitHub #1933)

## 7.8.11
Wed, 10 Jun 2020 20:48:30 GMT

_Version update only_

## 7.8.10
Mon, 01 Jun 2020 08:34:17 GMT

_Version update only_

## 7.8.9
Sat, 30 May 2020 02:59:54 GMT

_Version update only_

## 7.8.8
Thu, 28 May 2020 05:59:02 GMT

_Version update only_

## 7.8.7
Wed, 27 May 2020 05:15:10 GMT

_Version update only_

## 7.8.6
Tue, 26 May 2020 23:00:25 GMT

_Version update only_

## 7.8.5
Fri, 22 May 2020 15:08:42 GMT

_Version update only_

## 7.8.4
Thu, 21 May 2020 23:09:44 GMT

_Version update only_

## 7.8.3
Thu, 21 May 2020 15:41:59 GMT

_Version update only_

## 7.8.2
Tue, 19 May 2020 15:08:19 GMT

### Patches

- Report an error to indicate that "import()" types are not supported

## 7.8.1
Fri, 15 May 2020 08:10:59 GMT

_Version update only_

## 7.8.0
Wed, 06 May 2020 08:23:45 GMT

### Minor changes

- Version update only

## 7.7.13
Wed, 08 Apr 2020 04:07:33 GMT

_Version update only_

## 7.7.12
Sun, 29 Mar 2020 00:04:12 GMT

### Patches

- Improve analysis of types exposed via global variables (fixes GitHub issues #1765, #1095, and #1316)

## 7.7.11
Sat, 28 Mar 2020 00:37:16 GMT

### Patches

- Upgrade to TSdoc 0.12.19 to fix an issue where `<h1>` wasn't allowed as an HTML tag in a doc comment

## 7.7.10
Wed, 18 Mar 2020 15:07:47 GMT

### Patches

- Upgrade cyclic dependencies

## 7.7.9
Tue, 17 Mar 2020 23:55:58 GMT

### Patches

- Replace dependencies whose NPM scope was renamed from `@microsoft` to `@rushstack`

## 7.7.8
Tue, 28 Jan 2020 02:23:44 GMT

_Version update only_

## 7.7.7
Thu, 23 Jan 2020 01:07:56 GMT

_Version update only_

## 7.7.6
Tue, 21 Jan 2020 21:56:13 GMT

_Version update only_

## 7.7.5
Sun, 19 Jan 2020 02:26:52 GMT

### Patches

- Upgrade Node typings to Node 10

## 7.7.4
Fri, 17 Jan 2020 01:08:23 GMT

_Version update only_

## 7.7.3
Tue, 14 Jan 2020 01:34:15 GMT

### Patches

- Fix an issue where "ae-incompatible-release-tags" was sometimes reported incorectly for property setters (GitHub #1681)

## 7.7.2
Thu, 09 Jan 2020 06:44:12 GMT

### Patches

- Fix an error "Cannot read property 'externalModuleIndicator' of undefined" (GitHub #1652)

## 7.7.1
Wed, 08 Jan 2020 00:11:31 GMT

_Version update only_

## 7.7.0
Tue, 03 Dec 2019 03:17:43 GMT

### Minor changes

- Improve declaration reference syntax to allow linking to overloaded functions/methods
- Fix an issue with TypeScript 3.7, which now emits separate signatures for property getters/setters

## 7.6.2
Sun, 24 Nov 2019 00:54:04 GMT

_Version update only_

## 7.6.1
Wed, 20 Nov 2019 06:14:28 GMT

### Patches

- Fix an issue where the newlineKind setting wasn't being applied correctly

## 7.6.0
Fri, 15 Nov 2019 04:50:50 GMT

### Minor changes

- Make newline type for generated files configurable

## 7.5.6
Mon, 11 Nov 2019 16:07:56 GMT

_Version update only_

## 7.5.5
Wed, 06 Nov 2019 22:44:18 GMT

### Patches

- Add support for TypeScript 3.7

## 7.5.4
Tue, 05 Nov 2019 06:49:28 GMT

### Patches

- Fix an issue where API reports sometimes were ordered differently depending on the version of NodeJS (GitHub #1552)

## 7.5.3
Tue, 05 Nov 2019 01:08:39 GMT

_Version update only_

## 7.5.2
Tue, 22 Oct 2019 06:24:44 GMT

_Version update only_

## 7.5.1
Fri, 18 Oct 2019 15:15:01 GMT

_Version update only_

## 7.5.0
Sun, 06 Oct 2019 00:27:39 GMT

### Minor changes

- Allow separate release tags for overloaded functions and methods
- Add new api-extractor.json config setting "bundledPackages"

## 7.4.7
Fri, 04 Oct 2019 00:15:22 GMT

### Patches

- Fix an issue where IExtractorConfigPrepareOptions.packageJson was ignored (GitHub #1559)

## 7.4.6
Sun, 29 Sep 2019 23:56:29 GMT

### Patches

- Update repository URL

## 7.4.5
Wed, 25 Sep 2019 15:15:31 GMT

_Version update only_

## 7.4.4
Tue, 24 Sep 2019 02:58:49 GMT

_Version update only_

## 7.4.3
Mon, 23 Sep 2019 15:14:55 GMT

_Version update only_

## 7.4.2
Wed, 11 Sep 2019 19:56:23 GMT

### Patches

- Add support for an exported name that conflicts with a global name (GitHub #1350)

## 7.4.1
Tue, 10 Sep 2019 22:32:23 GMT

### Patches

- Update documentation

## 7.4.0
Tue, 10 Sep 2019 20:38:33 GMT

### Minor changes

- Add support for generating declaration references

## 7.3.11
Wed, 04 Sep 2019 18:28:06 GMT

_Version update only_

## 7.3.10
Wed, 04 Sep 2019 15:15:37 GMT

### Patches

- Update TSDoc dependency to 0.12.14

## 7.3.9
Fri, 30 Aug 2019 00:14:32 GMT

### Patches

- Fix a problem where Unicode API names were not handled correctly

## 7.3.8
Mon, 12 Aug 2019 15:15:14 GMT

_Version update only_

## 7.3.7
Thu, 08 Aug 2019 15:14:17 GMT

_Version update only_

## 7.3.6
Thu, 08 Aug 2019 00:49:05 GMT

### Patches

- Fix an issue where a function with only one declaration was assigned an overloadIndex of 0 instead of 1

## 7.3.5
Mon, 05 Aug 2019 22:04:32 GMT

### Patches

- Security updates.

## 7.3.4
Tue, 23 Jul 2019 01:13:01 GMT

### Patches

- ApiItem.name is now quoted when it contains invalid identifier characters, to avoid conflicts with an ECMAScript symbol expression

## 7.3.3
Mon, 22 Jul 2019 19:13:10 GMT

### Patches

- Update to use new api-extractor-model

## 7.3.2
Fri, 12 Jul 2019 19:12:46 GMT

### Patches

- Clarify docs for "--typescript-compiler-folder"

## 7.3.1
Thu, 11 Jul 2019 19:13:08 GMT

### Patches

- Add support for TypeScript 3.5

## 7.3.0
Tue, 09 Jul 2019 19:13:24 GMT

### Minor changes

- Add a "--diagnostics" command-line option to help when troubleshooting problems

## 7.2.3
Mon, 08 Jul 2019 19:12:18 GMT

### Patches

- Fix a problem when analyzing .d.ts files that appear in the same folder as the corresponding .ts file (GitHub #1310)

## 7.2.2
Sat, 29 Jun 2019 02:30:10 GMT

### Patches

- Fix GitHub issue #1304 where "IExtractorInvokeOptions.typescriptCompilerFolder" did not work with TypeScript 3.4

## 7.2.1
Wed, 12 Jun 2019 19:12:33 GMT

_Version update only_

## 7.2.0
Tue, 11 Jun 2019 00:48:06 GMT

### Minor changes

- Generate ApiTypeParameter entries and type alias types

## 7.1.8
Wed, 05 Jun 2019 19:12:34 GMT

### Patches

- Fix an issue where TSDoc index selectors (ApiParameterListMixin.overloadIndex) started from 0, whereas TSDoc requires a nonzero number

## 7.1.7
Tue, 04 Jun 2019 05:51:53 GMT

### Patches

- Upgrade api-extractor-model to remove ApiConstructor.isStatic, since TypeScript constructors cannot be static
- Improve handling of symbolic property and method names.

## 7.1.6
Mon, 27 May 2019 04:13:44 GMT

### Patches

- Fix incorrect path resolution for the "extends" field when loading tsconfig.json

## 7.1.5
Mon, 13 May 2019 02:08:35 GMT

### Patches

- Broaden support for default imports

## 7.1.4
Mon, 06 May 2019 20:46:21 GMT

_Version update only_

## 7.1.3
Mon, 06 May 2019 19:34:54 GMT

### Patches

- Add a new setting "omitTrimmingComments" to prevent extra comments from being emitted in the .d.ts rollup

## 7.1.2
Mon, 06 May 2019 19:11:16 GMT

### Patches

- Fix an issue where ExtractorResult.warningCount was not incremented for messages handled by IExtractorInvokeOptions.messageCallback (GitHub #1258)

## 7.1.1
Tue, 30 Apr 2019 23:08:02 GMT

### Patches

- Fix an issue where API signatures were sometimes truncated in the .api.json file (GitHub #1249)

## 7.1.0
Tue, 16 Apr 2019 11:01:37 GMT

### Minor changes

- Initial stable release of API Extractor 7

## 7.0.42
Fri, 12 Apr 2019 06:13:16 GMT

### Patches

- Fix a regression that prevented certain types of warnings from being reported

## 7.0.41
Thu, 11 Apr 2019 07:14:01 GMT

### Patches

- THIS IS A RELEASE CANDIDATE FOR API-EXTRACTOR 7
- (Breaking change) Rename "mainEntryPointFile" to "mainEntryPointFilePath" so all settings use a consistent naming convention
- (Breaking change) Paths that appear in api-extractor.json are now resolved relative to the config file unless prefixed with the `<projectFolder>` token
- Add a new api-extractor.json setting "tsconfigFilePath" for customizing the tsconfig.json path
- Replace ExtractorConfig.packageJsonFullPath with ExtractorConfig.packageFolder
- Upgrade API Extractor to use TypeScript 3.4 for analysis

## 7.0.40
Tue, 09 Apr 2019 05:31:01 GMT

### Patches

- Improve the "--local" option to automatically create the API report file if it is missing

## 7.0.39
Mon, 08 Apr 2019 19:12:52 GMT

### Patches

- Rename "addToApiReviewFile" setting to "addToApiReportFile"

## 7.0.38
Sat, 06 Apr 2019 02:05:51 GMT

### Patches

- (Breaking change) Removed the ILogger API and renamed ExtractorMessageLogLevel to ExtractorLogLevel
- (Breaking change) Extractor console output is now modeled as ExtractorMessage objects and can be customized/filtered/handled by IExtractorInvokeOptions.messageCallback

## 7.0.37
Fri, 05 Apr 2019 04:16:16 GMT

### Patches

- Introduce "api-extractor init" command-line that helps enable API Extractor for a new project
- (Breaking change) Major redesign of the API used to invoke API Extractor
- (Breaking change) Major redesign of the api-extractor.json config file format
- Add a CompilerState API that allows an optimization where multiple invocations of Extractor can reuse the same TypeScript compiler analysis

## 7.0.36
Wed, 03 Apr 2019 02:58:33 GMT

### Patches

- Fix an issue where .d.ts.map file were sometimes mapped to the wrong location

## 7.0.35
Sat, 30 Mar 2019 22:27:16 GMT

### Patches

- Reintroduce the generated documentation notice for internal constructors
- Add limited support for resolving @inheritDoc references to external packages by postprocessing them in api-documenter

## 7.0.34
Thu, 28 Mar 2019 19:14:27 GMT

### Patches

- Validate `@link` tags and report a warning if the link cannot be resolved

## 7.0.33
Tue, 26 Mar 2019 20:54:18 GMT

### Patches

- Reintroduce support for `@inheritDoc` tags

## 7.0.32
Sat, 23 Mar 2019 03:48:31 GMT

### Patches

- If the TSDoc summary is missing for a class constructor, then automatically generate it
- Reintroduce support for the `@preapproved` TSDoc tag

## 7.0.31
Thu, 21 Mar 2019 04:59:11 GMT

### Patches

- Reintroduce "ae-internal-missing-underscore" warning for API items marked as `@internal` but whose name does not start with an underscore

## 7.0.30
Thu, 21 Mar 2019 01:15:32 GMT

### Patches

- Improve the API review file generation to include imports and support multiple exports

## 7.0.29
Wed, 20 Mar 2019 19:14:49 GMT

### Patches

- API Extractor can now analyze packages whose package.json file is missing the "version" field

## 7.0.28
Mon, 18 Mar 2019 04:28:43 GMT

### Patches

- Rename the "ae-inconsistent-release-tags" warning to "ae-different-release-tags"
- Introduce a new warning "ae-incompatible-release-tags" that checks for API signatures that reference types with incompatible release tags
- Fix an issue where this error was sometimes reported incorrectly: "The messages.extractorMessageReporting table contains an unrecognized identifier ___"

## 7.0.27
Fri, 15 Mar 2019 19:13:25 GMT

### Patches

- (Breaking change) The file extension for API review files has changed from ".api.ts" to "api.md".  For details see https://github.com/microsoft/web-build-tools/issues/1123

## 7.0.26
Wed, 13 Mar 2019 19:13:14 GMT

### Patches

- Refactor code to move the IndentedWriter API from api-extractor-model to api-documenter

## 7.0.25
Wed, 13 Mar 2019 01:14:05 GMT

### Patches

- Upgrade TSDoc

## 7.0.24
Mon, 11 Mar 2019 16:13:36 GMT

### Patches

- Fix an issue where spurious TSDoc warnings were issued because the TSDoc parser was configured improperly
- Move the .api.json related APIs into a new NPM package @microsoft/api-extractor-model

## 7.0.23
Tue, 05 Mar 2019 17:13:11 GMT

### Patches

- Issue a warning when an exported type refers to another local type that is not exported (ae-forgotten-export)
- The export analyzer now correctly handles symbols imported using "import x = require('y');" notation

## 7.0.22
Mon, 04 Mar 2019 17:13:19 GMT

### Patches

- Every error/warning message reported by API Extractor now has an associated message identifier
- Add a new section to api-extractor.json for configuring how errors get reported, with ability to suppress individual errors
- Reintroduce the ability to report issues by writing warnings into the API review file
- Fix an issue where members of type literals were incorrectly being flagged as "(undocumented)"
- Error messages now cite the original .ts source file, if a source map is present. (To enable this, specify `"declarationMap": true` in tsconfig.json.)

## 7.0.21
Wed, 27 Feb 2019 22:13:58 GMT

_Version update only_

## 7.0.20
Wed, 27 Feb 2019 17:13:17 GMT

_Version update only_

## 7.0.19
Mon, 18 Feb 2019 17:13:23 GMT

### Minor changes

- New way to resolve & generate TSDoc metadata file

## 7.0.18
Tue, 12 Feb 2019 17:13:12 GMT

### Patches

- Add a workaround for the issue where .d.ts rollups sometimes define names that conflict with a global symbol (the full solution is tracked by GitHub #1095)

## 7.0.17
Mon, 11 Feb 2019 10:32:37 GMT

### Patches

- Fix an issue where API Extractor neglected to analyze "typeof" expressions
- Fix an issue where declarations inside a namespace were sometimes being incorrectly emitted as top-level exports of the .d.ts rollup

## 7.0.16
Mon, 11 Feb 2019 08:55:57 GMT

### Patches

- Redesign the analyzer so that when an external symbol is reexported by the working package, the local object (AstImport) and external object (AstSymbol) are kept separate
- Fix a number of bugs where external symbols were misinterpreted as being part of the local project
- Eliminate a number of errors involving unusual language constructs, by avoiding analysis of external symbols unless it's really necessary
- Simplify the AstSymbol.nominalAnalysis concept and associated code
- Improve .d.ts rollup trimming to handle reexported symbols correctly

## 7.0.15
Mon, 11 Feb 2019 03:31:55 GMT

### Patches

- The `--debug` parameter now automatically breaks in the debugger when InternalError is thrown

## 7.0.14
Thu, 31 Jan 2019 17:03:49 GMT

### Patches

- Upgrade to TSDoc 0.12.5, which allows `$` in `@param` names
- Add "testMode" option in api-extractor.json to eliminate spurious diffs in test files when the version number gets bumped
- Normalize newlines for excerpt strings in the .api.json file

## 7.0.13
Sat, 19 Jan 2019 03:47:47 GMT

### Patches

- Move the skipLibCheck into the config file.

## 7.0.12
Sat, 19 Jan 2019 01:17:51 GMT

### Patches

- Fix an issue where files using "export=" were incorrectly interpreted as having ambient declarations

## 7.0.11
Fri, 18 Jan 2019 00:52:21 GMT

### Patches

- Add support for circular references between files that use `export * from "____";`

## 7.0.10
Thu, 17 Jan 2019 00:37:54 GMT

### Patches

- Add support for exports of the form `export * from "____";`
- Improve the analyzer to allow a declaration to be exported more than once
- Fix inconsistent newlines in .api.ts files

## 7.0.9
Thu, 10 Jan 2019 01:57:52 GMT

### Patches

- Fix an issue with rolling up default exports (https://github.com/microsoft/web-build-tools/issues/1007)

## 7.0.8
Thu, 20 Dec 2018 17:04:08 GMT

### Patches

- Fix an issue where it was possible to import forgotten declarations from a .d.ts rollup, even though they did not have an explicit "export" modifier

## 7.0.7
Wed, 19 Dec 2018 05:57:33 GMT

### Patches

- Extend ApiModel to support new item kinds: ApiCallSignature, ApiConstructor, ApiConstructSignature, ApiFunction, ApiIndexSignature, ApiTypeAlias, and ApiVariable

## 7.0.6
Fri, 14 Dec 2018 19:43:46 GMT

### Patches

- Update web site URLs

## 7.0.5
Thu, 13 Dec 2018 02:58:10 GMT

### Patches

- Remove unused jju dependency

## 7.0.4
Wed, 12 Dec 2018 17:04:19 GMT

### Patches

- Reintroduce support for "extends" and "implements" heritage clauses
- Redesign the Excerpt API to support multiple subranges (e.g. for a list of "implements" clauses)

## 7.0.3
Fri, 07 Dec 2018 17:04:56 GMT

### Patches

- Added more API documentation

## 7.0.2
Wed, 05 Dec 2018 19:57:03 GMT

### Patches

- fix reexported types from an external package for dts rollup

## 7.0.1
Wed, 05 Dec 2018 17:04:18 GMT

### Patches

- Fix an issue where .d.ts trimming did not properly handle variable declarations (GitHub #976)

## 7.0.0
Thu, 29 Nov 2018 07:02:09 GMT

### Breaking changes

- THIS IS A BETA RELEASE - We are bumping the version to "7.0.0" to simplify dogfooding. This release is not yet ready for general usage.

## 6.3.0
Wed, 28 Nov 2018 19:29:53 GMT

### Minor changes

- Support "extends" field in api-extractor.json config files for easier management of monorepos with many projects

## 6.2.0
Wed, 28 Nov 2018 02:17:11 GMT

### Minor changes

- Introduce a new build output "dist/tsdoc-metdata.json", which completely replaces the old "tsdocFlavor" field in package.json

## 6.1.6
Fri, 16 Nov 2018 21:37:10 GMT

### Patches

- Add support for emitting `/// <reference lib="___" />` directives in .d.ts rollups (GitHub issue #946)

## 6.1.5
Fri, 16 Nov 2018 00:59:00 GMT

### Patches

- Fix an issue where .d.ts trimming did not work for exported variable declarations (GitHub #936)

## 6.1.4
Fri, 09 Nov 2018 23:07:39 GMT

### Patches

- Upgrade to TSDoc 0.21.2, which improves trimming of link text in `@link` tags

## 6.1.3
Wed, 07 Nov 2018 21:04:35 GMT

_Version update only_

## 6.1.2
Mon, 05 Nov 2018 17:04:24 GMT

### Patches

- Upgrade to @microsoft/tsdoc 0.12.0

## 6.1.1
Thu, 01 Nov 2018 19:32:52 GMT

### Patches

- Fix an issue where EcmaScript symbols ("computed property names") were missing from .d.ts rollups

## 6.1.0
Wed, 31 Oct 2018 17:00:54 GMT

### Minor changes

- Added an api to invoke api extractor processor by supplying api extractor json config file.

## 6.0.9
Thu, 25 Oct 2018 23:20:40 GMT

_Version update only_

## 6.0.8
Thu, 25 Oct 2018 08:56:02 GMT

### Patches

- Fix issue where `DocErrorText.text` returned `[object Object]` instead of the text

## 6.0.7
Wed, 24 Oct 2018 16:03:10 GMT

_Version update only_

## 6.0.6
Thu, 18 Oct 2018 01:32:20 GMT

### Patches

- Fix isAbsolute check for mainDtsRollupPath

## 6.0.5
Wed, 17 Oct 2018 21:04:49 GMT

_Version update only_

## 6.0.4
Wed, 17 Oct 2018 14:43:24 GMT

### Patches

- Fix a regression where namespaces were sometimes incorrectly handled in "conservative" mode
- Update the command line to look for api-extractor.json in both the "./config" folder and the project folder
- Allow type references in namespaces when namespaceSupport=conservative

## 6.0.3
Thu, 11 Oct 2018 23:26:07 GMT

### Patches

- Fix an issue where `import x from "."` was sometimes not processed correctly

## 6.0.2
Tue, 09 Oct 2018 06:58:01 GMT

### Patches

- Fix a regression where API Extractor was sometimes reporting incorrect line numbers

## 6.0.1
Mon, 08 Oct 2018 16:04:27 GMT

_Version update only_

## 6.0.0
Sun, 07 Oct 2018 06:15:56 GMT

### Breaking changes

- (Breaking change) API Extractor 6 introduces support for TSDoc doc comment syntax!  Please see https://api-extractor.com/ for documentation.  To learn more about the TSDoc standard, check out https://github.com/microsoft/tsdoc

## 5.13.1
Fri, 28 Sep 2018 16:05:35 GMT

_Version update only_

## 5.13.0
Wed, 26 Sep 2018 21:39:40 GMT

### Minor changes

- Add new command line option --skip-lib-check

## 5.12.2
Mon, 24 Sep 2018 23:06:40 GMT

### Patches

- Allow doc comments to use TSDoc's "@defaultvalue" tag (but the value is not yet passed to the documentation pipeline)

## 5.12.1
Fri, 21 Sep 2018 16:04:42 GMT

### Patches

- Fix an issue where TypeScript errors are often logged as "[Object object]" instead of the actual error message.

## 5.12.0
Thu, 20 Sep 2018 23:57:21 GMT

### Minor changes

- Add new feature: Support using a different version of the TypeScript compiler.

## 5.11.2
Tue, 18 Sep 2018 21:04:55 GMT

### Patches

- Fix an issue where parameters mentioned in comments were attempting to be analyzed by api-extractor.

## 5.11.1
Thu, 06 Sep 2018 01:25:25 GMT

### Patches

- Update "repository" field in package.json

## 5.11.0
Mon, 03 Sep 2018 16:04:45 GMT

### Minor changes

- Upgrade api-extractor to internally use TypeScript 3.0.

## 5.10.8
Wed, 29 Aug 2018 06:36:50 GMT

_Version update only_

## 5.10.7
Thu, 23 Aug 2018 18:18:53 GMT

### Patches

- Republish all packages in web-build-tools to resolve GitHub issue #782

## 5.10.6
Wed, 22 Aug 2018 20:58:58 GMT

_Version update only_

## 5.10.5
Wed, 22 Aug 2018 16:03:25 GMT

_Version update only_

## 5.10.4
Tue, 21 Aug 2018 16:04:38 GMT

### Patches

- fix namespace name for export statement`

## 5.10.3
Thu, 09 Aug 2018 21:03:22 GMT

_Version update only_

## 5.10.2
Thu, 09 Aug 2018 16:04:24 GMT

### Patches

- Update lodash.

## 5.10.1
Thu, 26 Jul 2018 16:04:17 GMT

_Version update only_

## 5.10.0
Tue, 17 Jul 2018 16:02:52 GMT

### Minor changes

- Add support for new "@eventproperty" AEDoc tag, which indicates that a class/interface property should be documented as an event

## 5.9.1
Tue, 03 Jul 2018 21:03:31 GMT

_Version update only_

## 5.9.0
Sat, 23 Jun 2018 02:21:20 GMT

### Minor changes

- Add new IMarkupHtmlTag API
- AEDoc now allows HTML tags inside doc comments, which can be disabled using a backslash escape

## 5.8.1
Thu, 21 Jun 2018 08:27:29 GMT

_Version update only_

## 5.8.0
Tue, 19 Jun 2018 19:35:11 GMT

### Minor changes

- For namespaceSupport=permissive, allow arbitrary nesting of namespaces

### Patches

- Fix an issue where multi-line type literals sometimes had inconsistent newlines in the *.api.json file

## 5.7.3
Fri, 08 Jun 2018 08:43:52 GMT

_Version update only_

## 5.7.2
Thu, 31 May 2018 01:39:33 GMT

_Version update only_

## 5.7.1
Tue, 15 May 2018 02:26:45 GMT

_Version update only_

## 5.7.0
Tue, 15 May 2018 00:18:10 GMT

### Minor changes

- Add support for new AEDoc tags @sealed, @virtual, and @override

## 5.6.8
Fri, 04 May 2018 00:42:38 GMT

### Patches

- Fix the formatting of a log message.

## 5.6.7
Tue, 01 May 2018 22:03:20 GMT

### Patches

- Fix an issue where the *.d.ts rollup trimming did not trim import statements

## 5.6.6
Fri, 27 Apr 2018 03:04:32 GMT

_Version update only_

## 5.6.5
Thu, 19 Apr 2018 21:25:56 GMT

_Version update only_

## 5.6.4
Thu, 19 Apr 2018 17:02:06 GMT

### Patches

- Fix errors in schema documentation

## 5.6.3
Tue, 03 Apr 2018 16:05:29 GMT

_Version update only_

## 5.6.2
Mon, 02 Apr 2018 16:05:24 GMT

### Patches

- Refactor to use new @microsoft/node-core-library

## 5.6.1
Tue, 27 Mar 2018 01:34:25 GMT

### Patches

- Update build config so API Extractor builds using the latest version of itself

## 5.6.0
Sun, 25 Mar 2018 01:26:19 GMT

### Minor changes

- Improve the api-extractor.json config file so that *.d.ts rollups go in separate folders, and trimming can now be disabled

### Patches

- In preparation for initial release, the "Package Typings" feature was renamed to "DTS Rollup"
- Fix an issue where the @packagedocumentation comment was sometimes getting mixed into the middle of the rollup *.d.ts file

## 5.5.2
Fri, 23 Mar 2018 00:34:53 GMT

### Patches

- Upgrade colors to version ~1.2.1

## 5.5.1
Tue, 20 Mar 2018 02:44:45 GMT

### Patches

- Improve packageTypings generator to trim nested members according to their release tag
- Fix a bug where packageTypings failed to handle merged declarations properly

## 5.5.0
Sat, 17 Mar 2018 02:54:22 GMT

### Minor changes

- Overhaul the packageTypings generator analysis to get ready for the upcoming nested member trimming
- Breaking change: Any projects using the package typings feature must now have a "tsdoc" section in their package.json

### Patches

- Add "--debug" flag for debugging

## 5.4.0
Thu, 15 Mar 2018 20:00:50 GMT

### Minor changes

- Add a new setting validationRules.missingReleaseTags to optionally remove the requirement that every API item should have a release tag
- Add new API "Markup.formatApiItemReference()"

### Patches

- Fix an issue where the automatically generated documentation for class constructors sometimes had a broken hyperlink

## 5.3.9
Thu, 15 Mar 2018 16:05:43 GMT

_Version update only_

## 5.3.8
Mon, 12 Mar 2018 20:36:19 GMT

### Patches

- Locked down some "@types/" dependency versions to avoid upgrade conflicts

## 5.3.7
Tue, 06 Mar 2018 17:04:51 GMT

### Patches

- Add preliminary support for preview and public outputs for packageTypings generator

## 5.3.6
Fri, 02 Mar 2018 01:13:59 GMT

_Version update only_

## 5.3.5
Tue, 27 Feb 2018 22:05:57 GMT

_Version update only_

## 5.3.4
Wed, 21 Feb 2018 22:04:19 GMT

_Version update only_

## 5.3.3
Wed, 21 Feb 2018 03:13:28 GMT

_Version update only_

## 5.3.2
Sat, 17 Feb 2018 02:53:49 GMT

### Patches

- Fix several bugs with the way that imports were being deduplicated by the packageTypings feature

## 5.3.1
Fri, 16 Feb 2018 22:05:23 GMT

_Version update only_

## 5.3.0
Fri, 16 Feb 2018 17:05:11 GMT

### Minor changes

- Fix an issue where the packageTypings feature didn't handle some import/export patterns

### Patches

- Fix an issue where the packageTypings feature sometimes emitted "default" instead of the class name
- Improve the packageTypings feature to support triple-slash references to typings

## 5.2.7
Wed, 07 Feb 2018 17:05:11 GMT

_Version update only_

## 5.2.6
Fri, 26 Jan 2018 22:05:30 GMT

_Version update only_

## 5.2.5
Fri, 26 Jan 2018 17:53:38 GMT

### Patches

- Force a patch bump in case the previous version was an empty package

## 5.2.4
Fri, 26 Jan 2018 00:36:51 GMT

_Version update only_

## 5.2.3
Tue, 23 Jan 2018 17:05:28 GMT

_Version update only_

## 5.2.2
Thu, 18 Jan 2018 03:23:46 GMT

### Patches

- Enable package typings generated by api-extractor

## 5.2.1
Thu, 18 Jan 2018 00:48:06 GMT

_Version update only_

## 5.2.0
Thu, 18 Jan 2018 00:27:23 GMT

### Minor changes

- Improve the packageTypings feature to support abstract classes and "import * as X" imports

## 5.1.3
Wed, 17 Jan 2018 10:49:31 GMT

_Version update only_

## 5.1.2
Fri, 12 Jan 2018 03:35:22 GMT

### Patches

- Add some incremental improvements for the experimental PackageTypingsGenerator feature

## 5.1.1
Thu, 11 Jan 2018 22:31:51 GMT

_Version update only_

## 5.1.0
Wed, 10 Jan 2018 20:40:01 GMT

### Minor changes

- Upgrade to Node 8

### Patches

- Continued progress for the experimental PackageTypingsGenerator

## 5.0.1
Tue, 09 Jan 2018 17:05:51 GMT

### Patches

- Get web-build-tools building with pnpm

## 5.0.0
Sun, 07 Jan 2018 05:12:08 GMT

### Breaking changes

- API Extractor now processes *.d.ts files instead of *.ts files

### Minor changes

- Introduced new tag @packagedocumentation which replaces the earlier approach that used a "packageDescription" variable

## 4.3.7
Fri, 05 Jan 2018 20:26:45 GMT

_Version update only_

## 4.3.6
Fri, 05 Jan 2018 00:48:41 GMT

### Patches

- Update Jest to ~21.2.1

## 4.3.5
Fri, 22 Dec 2017 17:04:46 GMT

### Patches

- Fixed an issue where warnings would cause the api-extractor tool to return a nonzero exit code for a "--local" build; warnings should not fail the build in this scenario

## 4.3.4
Tue, 12 Dec 2017 03:33:26 GMT

_Version update only_

## 4.3.3
Thu, 30 Nov 2017 23:59:09 GMT

_Version update only_

## 4.3.2
Thu, 30 Nov 2017 23:12:21 GMT

_Version update only_

## 4.3.1
Wed, 29 Nov 2017 17:05:37 GMT

_Version update only_

## 4.3.0
Tue, 28 Nov 2017 23:43:55 GMT

### Minor changes

- Add Extractor.processProject() whose return value indicates success

### Patches

- Deprecate Extractor.analyzeProject() API

## 4.2.6
Mon, 13 Nov 2017 17:04:50 GMT

_Version update only_

## 4.2.5
Mon, 06 Nov 2017 17:04:18 GMT

_Version update only_

## 4.2.4
Thu, 02 Nov 2017 16:05:24 GMT

### Patches

- lock the reference version between web build tools projects

## 4.2.3
Wed, 01 Nov 2017 21:06:08 GMT

### Patches

- Upgrade cyclic dependencies

## 4.2.2
Tue, 31 Oct 2017 21:04:04 GMT

_Version update only_

## 4.2.1
Tue, 31 Oct 2017 16:04:55 GMT

_Version update only_

## 4.2.0
Wed, 25 Oct 2017 20:03:59 GMT

### Minor changes

- Improved the way API JSON represents documentation markup; this is a file format change

## 4.1.2
Tue, 24 Oct 2017 18:17:12 GMT

_Version update only_

## 4.1.1
Mon, 23 Oct 2017 21:53:12 GMT

### Patches

- Updated cyclic dependencies

## 4.1.0
Fri, 20 Oct 2017 19:57:12 GMT

### Minor changes

- Add policies.namespaceSupport option to API Extractor config

### Patches

- Fixed an issue where properties were sometimes marked as readonly; a remark is automatically generated for classes with internal constructors

## 4.0.1
Fri, 20 Oct 2017 01:52:54 GMT

### Patches

- Rename ApiExtractor class to Extractor

## 4.0.0
Fri, 20 Oct 2017 01:04:44 GMT

### Breaking changes

- Redesigned interface for invoking API Extractor

## 3.4.2
Thu, 05 Oct 2017 01:05:02 GMT

_Version update only_

## 3.4.1
Fri, 29 Sep 2017 01:03:42 GMT

### Patches

- Removed IMarkupPage.docId

## 3.4.0
Thu, 28 Sep 2017 01:04:28 GMT

### Minor changes

- Skipping two lines in an AEDoc comment now creates a paragraph separator for the generated documentation

### Patches

- The *.api.json "linkDocElement" type now always explicitly specifies the package name, rather than expecting the reader to infer it
- The *.api.json file format now exposes "signature" information for properties, functions, and module variables

## 3.3.0
Fri, 22 Sep 2017 01:04:02 GMT

### Minor changes

- Upgrade to es6

## 3.2.6
Wed, 20 Sep 2017 22:10:17 GMT

_Version update only_

## 3.2.5
Mon, 11 Sep 2017 13:04:55 GMT

### Patches

- The isBeta and deprecatedMessage fields are now inherited in the *.api.json files
- Fix an issue where the *.api.json file was sometimes missing function parameters

## 3.2.4
Fri, 08 Sep 2017 01:28:04 GMT

### Patches

- Deprecate @types/es6-coll ections in favor of built-in typescript typings 'es2015.collection' a nd 'es2015.iterable'

## 3.2.3
Thu, 07 Sep 2017 13:04:35 GMT

### Patches

- Fix incorrect schema/typings for enum members

## 3.2.2
Thu, 07 Sep 2017 00:11:11 GMT

### Patches

-  Add $schema field to all schemas

## 3.2.1
Wed, 06 Sep 2017 13:03:42 GMT

### Patches

- Converted IMarkupDocumentationLink to IMarkupApiLink, which exposes the underlying IApiItemReference rather than assuming a particular "document ID" model

## 3.2.0
Tue, 05 Sep 2017 19:03:56 GMT

### Minor changes

- Add the constructor signature and package name to the exported API signature

## 3.1.0
Sat, 02 Sep 2017 01:04:26 GMT

### Minor changes

- Expanded the api-extractor API to expose interfaces for the *.api.json file fileformat

## 3.0.0
Thu, 31 Aug 2017 18:41:18 GMT

### Breaking changes

- Fix compatibility issues with old releases, by incrementing the major version number

## 2.3.7
Thu, 31 Aug 2017 17:46:25 GMT

### Patches

- Fix issue where node-core-library was not an explicit dependency

## 2.3.6
Wed, 30 Aug 2017 01:04:34 GMT

_Version update only_

## 2.3.5
Thu, 24 Aug 2017 22:44:12 GMT

### Patches

- Update the schema validator.

## 2.3.4
Thu, 24 Aug 2017 01:04:33 GMT

_Version update only_

## 2.3.3
Tue, 22 Aug 2017 13:04:22 GMT

### Patches

- Added "api-documenter" code sample

## 2.3.2
Tue, 15 Aug 2017 01:29:31 GMT

### Patches

- Introduce Span parser for upcoming *.d.ts generator

## 2.3.1
Thu, 27 Jul 2017 01:04:48 GMT

### Patches

- Upgrade to the TS2.4 version of the build tools.

## 2.3.0
Tue, 25 Jul 2017 20:03:31 GMT

### Minor changes

- Upgrade to TypeScript 2.4

## 2.2.0
Wed, 21 Jun 2017 04:19:35 GMT

### Minor changes

- Add two new features: An error is reported if a top-level definition is missing its release tag. The constructor summary will now be autogenerated if omitted.

## 2.0.10
Tue, 20 Jun 2017 01:04:54 GMT

### Patches

- Improve the wording of many error messages
- Fix a bug with parsing of @link tags
- Issue warnings for @internal definitions that are not prefixed with an underscore

## 2.0.9
Sat, 17 Jun 2017 01:02:59 GMT

### Patches

- The unsupported @summary tag is now reported as an error
- Use a cache to speed up package.json lookups

## 2.0.8
Wed, 14 Jun 2017 13:03:40 GMT

### Patches

- Definitions marked as @beta are now included in the *.api.json files for documentation

## 2.0.7
Thu, 08 Jun 2017 05:15:52 GMT

### Patches

- Updated README.md

## 2.0.6
Mon, 15 May 2017 21:59:43 GMT

### Patches

- Added support for Namespace with ApiNamespace

## 2.0.5
Sat, 22 Apr 2017 01:02:03 GMT

### Patches

- Added check for API names that are not supported (only letters and numbers supported)

## 2.0.4
Wed, 19 Apr 2017 20:18:06 GMT

### Patches

- Remove ES6 Promise & @types/es6-promise typings

## 2.0.3
Fri, 14 Apr 2017 17:44:08 GMT

### Patches

- Added collect references ability to detect determine type information of return types and parameter types.

## 2.0.2
Fri, 07 Apr 2017 21:43:16 GMT

### Patches

- Adjusted the version specifier for typescript to ~2.2.2

## 2.0.1
Thu, 06 Apr 2017 01:32:23 GMT

### Patches

- Removed hard coding of @public for ApiPackage

## 2.0.0
Mon, 20 Mar 2017 21:52:20 GMT

### Breaking changes

- Fixing whitespace, also a variable that was shadowing another variable.

## 1.1.19
Mon, 20 Mar 2017 04:20:13 GMT

### Patches

- Reverting change.

## 1.1.18
Mon, 20 Mar 2017 03:50:55 GMT

### Patches

- Reverting previous change, which causes a regression in SPFx yeoman sc enario.

## 1.1.17
Mon, 20 Mar 2017 00:54:03 GMT

### Patches

- Fixing lint whitespace issues.

## 1.1.16
Sun, 19 Mar 2017 19:10:30 GMT

### Patches

- Fixing variable that was shadowing another variable.

## 1.1.15
Wed, 15 Mar 2017 01:32:09 GMT

### Patches

- Locking `@types` packages. Synchronizing version specifiers for dependencies with other `web-build-tools` projects.

## 1.1.14
Sat, 18 Feb 2017 02:32:06 GMT

### Patches

- Seperated the ApiItem initialization into 3 stages: create documentation that doesn't require resolution, then complete initialization by resolving links and inheritdocs. This allows us to ignore harmless cycles like type references"

## 1.1.13
Thu, 16 Feb 2017 22:10:39 GMT

### Patches

- Fixed Api-Extractor error message, changed apostrophe to backtick.

## 1.1.12
Thu, 16 Feb 2017 18:56:57 GMT

### Patches

- Added support for local API definition resolution"

## 1.1.11
Sat, 11 Feb 2017 02:32:35 GMT

### Patches

- Changed dependency for ApiDocumentation to abstract the resolving of API definition references.

## 1.1.10
Fri, 10 Feb 2017 20:01:30 GMT

### Patches

-  Added support to not throw error, instead report error if no type is declared on properties and parameters

## 1.1.9
Tue, 07 Feb 2017 20:37:06 GMT

### Patches

- Fixing issue where undocumented comment was not being emitted.

## 1.1.8
Sat, 04 Feb 2017 02:32:05 GMT

### Patches

- Moved ApiItem references within ApiDocumentation, to ApiItem caller.

## 1.1.7
Thu, 02 Feb 2017 14:05:53 GMT

### Patches

- Refactored ApiDocumentation creation to resolve references method.

## 1.1.6
Wed, 01 Feb 2017 20:09:30 GMT

### Patches

- Added ApiItemKind enum and refactored child classes.

## 1.1.5
Fri, 27 Jan 2017 20:04:15 GMT

### Patches

- Changed name of Analyzer to Extractor, added support for external api json doc loading.

## 1.1.4
Fri, 27 Jan 2017 02:35:10 GMT

### Patches

- Added ExternalApiHelper class to be used in generating api documentation json files for external types.
- Added description for packages implementation.
- Added config folder with file to enable api-extractor on itself. rebuild project on previous build.

## 1.1.3
Tue, 24 Jan 2017 01:36:35 GMT

### Patches

- Json schema was updated to reflect feature additions to linkDocElement. The linkDocElement can now be of type 'code' which refers to an API definition reference.

## 1.1.2
Fri, 20 Jan 2017 01:46:41 GMT

_Version update only_

## 1.1.1
Thu, 19 Jan 2017 20:04:40 GMT

### Patches

- Check for missing JSDoc sequences changed.
- Improved error messages

## 1.1.0
Wed, 18 Jan 2017 20:04:29 GMT

### Minor changes

- Updating API Extractor to work with TypeScript 2.1

## 1.0.2
Mon, 16 Jan 2017 20:04:15 GMT

### Patches

- @link capability for href and API definition references

## 1.0.1
Fri, 13 Jan 2017 06:46:05 GMT

_Version update only_

## 1.0.0
Wed, 11 Jan 2017 14:11:26 GMT

### Breaking changes

- Introducing API Extractor<|MERGE_RESOLUTION|>--- conflicted
+++ resolved
@@ -1,7 +1,5 @@
 # Change Log - api-extractor custom version
 
-<<<<<<< HEAD
-=======
 ## 7.52.11-rc.1
 - api-review: 新增/修复 namespace declaration 语法支持的各类边界场景
 
@@ -14,7 +12,6 @@
 ## 7.48.1-rc.4
 - dts rollup: 增强裁剪逻辑，去除 dts rollup 输出中未被引用的声明
 
->>>>>>> a57cd58c
 ## 7.48.1-rc.2
 - api model: 修正 rootExportTrimmings 引用丢失（回滚为初始的根据 Collector Entity 导出结构输出 API Model）
 
