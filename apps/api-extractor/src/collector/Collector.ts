// Copyright (c) Microsoft Corporation. All rights reserved. Licensed under the MIT license.
// See LICENSE in the project root for license information.

import { first, takeRight } from 'lodash';
import * as path from 'path';
import * as ts from 'typescript';
import * as tsdoc from '@microsoft/tsdoc';
import { PackageJsonLookup, Sort, InternalError } from '@rushstack/node-core-library';
import { ReleaseTag } from '@microsoft/api-extractor-model';

import { ExtractorMessageId } from '../api/ExtractorMessageId';

import { CollectorEntity } from './CollectorEntity';
import { AstSymbolTable } from '../analyzer/AstSymbolTable';
import { AstEntity } from '../analyzer/AstEntity';
import { AstModule, AstModuleExportInfo } from '../analyzer/AstModule';
import { AstSymbol } from '../analyzer/AstSymbol';
import { AstDeclaration } from '../analyzer/AstDeclaration';
import { TypeScriptHelpers } from '../analyzer/TypeScriptHelpers';
import { WorkingPackage } from './WorkingPackage';
import { PackageDocComment } from '../aedoc/PackageDocComment';
import { DeclarationMetadata, InternalDeclarationMetadata } from './DeclarationMetadata';
import { ApiItemMetadata, IApiItemMetadataOptions } from './ApiItemMetadata';
import { SymbolMetadata } from './SymbolMetadata';
import { TypeScriptInternals, IGlobalVariableAnalyzer } from '../analyzer/TypeScriptInternals';
import { MessageRouter } from './MessageRouter';
import { AstReferenceResolver } from '../analyzer/AstReferenceResolver';
import { ExtractorConfig } from '../api/ExtractorConfig';
import { AstNamespaceImport } from '../analyzer/AstNamespaceImport';
import { AstImport } from '../analyzer/AstImport';
import { SourceMapper } from './SourceMapper';

/**
 * Options for Collector constructor.
 */
export interface ICollectorOptions {
  /**
   * Configuration for the TypeScript compiler.  The most important options to set are:
   *
   * - target: ts.ScriptTarget.ES5
   * - module: ts.ModuleKind.CommonJS
   * - moduleResolution: ts.ModuleResolutionKind.NodeJs
   * - rootDir: inputFolder
   */
  program: ts.Program;

  messageRouter: MessageRouter;

  extractorConfig: ExtractorConfig;

  sourceMapper: SourceMapper;
}

/**
 * The `Collector` manages the overall data set that is used by `ApiModelGenerator`,
 * `DtsRollupGenerator`, and `ApiReportGenerator`.  Starting from the working package's entry point,
 * the `Collector` collects all exported symbols, determines how to import any symbols they reference,
 * assigns unique names, and sorts everything into a normalized alphabetical ordering.
 */
export class Collector {
  public readonly program: ts.Program;
  public readonly typeChecker: ts.TypeChecker;
  public readonly globalVariableAnalyzer: IGlobalVariableAnalyzer;
  public readonly astSymbolTable: AstSymbolTable;
  public readonly astReferenceResolver: AstReferenceResolver;

  public readonly packageJsonLookup: PackageJsonLookup;
  public readonly messageRouter: MessageRouter;

  public readonly workingPackage: WorkingPackage;

  public readonly extractorConfig: ExtractorConfig;

  public readonly sourceMapper: SourceMapper;

  /**
   * The `ExtractorConfig.bundledPackages` names in a set.
   */
  public readonly bundledPackageNames: ReadonlySet<string>;

  private readonly _program: ts.Program;

  private readonly _tsdocParser: tsdoc.TSDocParser;

  private _astEntryPoint: AstModule | undefined;

  private readonly _entities: CollectorEntity[] = [];
  private readonly _entitiesByAstEntity: Map<AstEntity, CollectorEntity> = new Map<
    AstEntity,
    CollectorEntity
  >();
  private readonly _entitiesBySymbol: Map<ts.Symbol, CollectorEntity> = new Map<ts.Symbol, CollectorEntity>();

  private readonly _starExportedExternalModulePaths: string[] = [];

  private readonly _dtsTypeReferenceDirectives: Set<string> = new Set<string>();
  private readonly _dtsLibReferenceDirectives: Set<string> = new Set<string>();

  // Used by getOverloadIndex()
  private readonly _cachedOverloadIndexesByDeclaration: Map<AstDeclaration, number>;

  public constructor(options: ICollectorOptions) {
    this.packageJsonLookup = new PackageJsonLookup();

    this._program = options.program;
    this.extractorConfig = options.extractorConfig;
    this.sourceMapper = options.sourceMapper;

    const entryPointSourceFile: ts.SourceFile | undefined = options.program.getSourceFile(
      this.extractorConfig.mainEntryPointFilePath
    );

    if (!entryPointSourceFile) {
      throw new Error('Unable to load file: ' + this.extractorConfig.mainEntryPointFilePath);
    }

    if (!this.extractorConfig.packageFolder || !this.extractorConfig.packageJson) {
      // TODO: We should be able to analyze projects that don't have any package.json.
      // The ExtractorConfig class is already designed to allow this.
      throw new Error('Unable to find a package.json file for the project being analyzed');
    }

    this.workingPackage = new WorkingPackage({
      packageFolder: this.extractorConfig.packageFolder,
      packageJson: this.extractorConfig.packageJson,
      entryPointSourceFile
    });

    this.messageRouter = options.messageRouter;

    this.program = options.program;
    this.typeChecker = options.program.getTypeChecker();
    this.globalVariableAnalyzer = TypeScriptInternals.getGlobalVariableAnalyzer(this.program);

    this._tsdocParser = new tsdoc.TSDocParser(this.extractorConfig.tsdocConfiguration);

    this.bundledPackageNames = new Set<string>(this.extractorConfig.bundledPackages);

    this.astSymbolTable = new AstSymbolTable(
      this.program,
      this.typeChecker,
      this.packageJsonLookup,
      this.bundledPackageNames,
      this.messageRouter
    );
    this.astReferenceResolver = new AstReferenceResolver(this);

    this._cachedOverloadIndexesByDeclaration = new Map<AstDeclaration, number>();
  }

  /**
   * Returns a list of names (e.g. "example-library") that should appear in a reference like this:
   *
   * ```
   * /// <reference types="example-library" />
   * ```
   */
  public get dtsTypeReferenceDirectives(): ReadonlySet<string> {
    return this._dtsTypeReferenceDirectives;
  }

  /**
   * A list of names (e.g. "runtime-library") that should appear in a reference like this:
   *
   * ```
   * /// <reference lib="runtime-library" />
   * ```
   */
  public get dtsLibReferenceDirectives(): ReadonlySet<string> {
    return this._dtsLibReferenceDirectives;
  }

  public get entities(): ReadonlyArray<CollectorEntity> {
    return this._entities;
  }

  /**
   * A list of module specifiers (e.g. `"@rushstack/node-core-library/lib/FileSystem"`) that should be emitted
   * as star exports (e.g. `export * from "@rushstack/node-core-library/lib/FileSystem"`).
   */
  public get starExportedExternalModulePaths(): ReadonlyArray<string> {
    return this._starExportedExternalModulePaths;
  }

  /**
   * Perform the analysis.
   */
  public analyze(): void {
    if (this._astEntryPoint) {
      throw new Error('DtsRollupGenerator.analyze() was already called');
    }

    // This runs a full type analysis, and then augments the Abstract Syntax Tree (i.e. declarations)
    // with semantic information (i.e. symbols).  The "diagnostics" are a subset of the everyday
    // compile errors that would result from a full compilation.
    for (const diagnostic of this._program.getSemanticDiagnostics()) {
      this.messageRouter.addCompilerDiagnostic(diagnostic);
    }

    const sourceFiles: readonly ts.SourceFile[] = this.program.getSourceFiles();

    if (this.messageRouter.showDiagnostics) {
      this.messageRouter.logDiagnosticHeader('Root filenames');
      for (const fileName of this.program.getRootFileNames()) {
        this.messageRouter.logDiagnostic(fileName);
      }
      this.messageRouter.logDiagnosticFooter();

      this.messageRouter.logDiagnosticHeader('Files analyzed by compiler');
      for (const sourceFile of sourceFiles) {
        this.messageRouter.logDiagnostic(sourceFile.fileName);
      }
      this.messageRouter.logDiagnosticFooter();
    }

    // We can throw this error earlier in CompilerState.ts, but intentionally wait until after we've logged the
    // associated diagnostic message above to make debugging easier for developers.
    // Typically there will be many such files -- to avoid too much noise, only report the first one.
    const badSourceFile: ts.SourceFile | undefined = sourceFiles.find(
      ({ fileName }) => !ExtractorConfig.hasDtsFileExtension(fileName)
    );
    if (badSourceFile) {
      this.messageRouter.addAnalyzerIssueForPosition(
        ExtractorMessageId.WrongInputFileType,
        'Incorrect file type; API Extractor expects to analyze compiler outputs with the .d.ts file extension. ' +
          'Troubleshooting tips: https://api-extractor.com/link/dts-error',
        badSourceFile,
        0
      );
    }

    // Build the entry point
    const entryPointSourceFile: ts.SourceFile = this.workingPackage.entryPointSourceFile;

    const astEntryPoint: AstModule =
      this.astSymbolTable.fetchAstModuleFromWorkingPackage(entryPointSourceFile);
    this._astEntryPoint = astEntryPoint;

    const packageDocCommentTextRange: ts.TextRange | undefined = PackageDocComment.tryFindInSourceFile(
      entryPointSourceFile,
      this
    );

    if (packageDocCommentTextRange) {
      const range: tsdoc.TextRange = tsdoc.TextRange.fromStringRange(
        entryPointSourceFile.text,
        packageDocCommentTextRange.pos,
        packageDocCommentTextRange.end
      );

      this.workingPackage.tsdocParserContext = this._tsdocParser.parseRange(range);

      this.messageRouter.addTsdocMessages(this.workingPackage.tsdocParserContext, entryPointSourceFile);

      this.workingPackage.tsdocComment = this.workingPackage.tsdocParserContext!.docComment;
    }

    const astModuleExportInfo: AstModuleExportInfo =
      this.astSymbolTable.fetchAstModuleExportInfo(astEntryPoint);

    // Create a CollectorEntity for each top-level export.
    const processedAstEntities: AstEntity[] = [];
    for (const [exportName, astEntity] of astModuleExportInfo.exportedLocalEntities) {
      this._createCollectorEntity(astEntity, exportName);
      processedAstEntities.push(astEntity);
    }

    // Recursively create the remaining CollectorEntities after the top-level entities
    // have been processed.
    const alreadySeenAstEntities: Set<AstEntity> = new Set<AstEntity>();
    for (const astEntity of processedAstEntities) {
      this._recursivelyCreateEntities(astEntity, alreadySeenAstEntities);
      if (astEntity instanceof AstSymbol) {
        this.fetchSymbolMetadata(astEntity);
      }
    }

    this._makeUniqueNames();

    for (const starExportedExternalModule of astModuleExportInfo.starExportedExternalModules) {
      if (starExportedExternalModule.externalModulePath !== undefined) {
        this._starExportedExternalModulePaths.push(starExportedExternalModule.externalModulePath);
      }
    }

    Sort.sortBy(this._entities, (x) => x.getSortKey());
    Sort.sortSet(this._dtsTypeReferenceDirectives);
    Sort.sortSet(this._dtsLibReferenceDirectives);
    this._starExportedExternalModulePaths.sort();
  }

  /**
   * For a given ts.Identifier that is part of an AstSymbol that we analyzed, return the CollectorEntity that
   * it refers to.  Returns undefined if it doesn't refer to anything interesting.
   * @remarks
   * Throws an Error if the ts.Identifier is not part of node tree that was analyzed.
   */
  public tryGetEntityForNode(identifier: ts.Identifier | ts.ImportTypeNode): CollectorEntity | undefined {
    const astEntity: AstEntity | undefined = this.astSymbolTable.tryGetEntityForNode(identifier);
    if (astEntity) {
      return this._entitiesByAstEntity.get(astEntity);
    }
    return undefined;
  }

  /**
   * For a given analyzed ts.Symbol, return the CollectorEntity that it refers to. Returns undefined if it
   * doesn't refer to anything interesting.
   */
  public tryGetEntityForSymbol(symbol: ts.Symbol): CollectorEntity | undefined {
    return this._entitiesBySymbol.get(symbol);
  }

  /**
   * Returns the associated `CollectorEntity` for the given `astEntity`, if one was created during analysis.
   */
  public tryGetCollectorEntity(astEntity: AstEntity): CollectorEntity | undefined {
    return this._entitiesByAstEntity.get(astEntity);
  }

  public fetchSymbolMetadata(astSymbol: AstSymbol): SymbolMetadata {
    if (astSymbol.symbolMetadata === undefined) {
      this._fetchSymbolMetadata(astSymbol);
    }
    return astSymbol.symbolMetadata as SymbolMetadata;
  }

  public fetchDeclarationMetadata(astDeclaration: AstDeclaration): DeclarationMetadata {
    if (astDeclaration.declarationMetadata === undefined) {
      // Fetching the SymbolMetadata always constructs the DeclarationMetadata
      this._fetchSymbolMetadata(astDeclaration.astSymbol);
    }
    return astDeclaration.declarationMetadata as DeclarationMetadata;
  }

  public fetchApiItemMetadata(astDeclaration: AstDeclaration): ApiItemMetadata {
    if (astDeclaration.apiItemMetadata === undefined) {
      // Fetching the SymbolMetadata always constructs the ApiItemMetadata
      this._fetchSymbolMetadata(astDeclaration.astSymbol);
    }
    return astDeclaration.apiItemMetadata as ApiItemMetadata;
  }

  public tryFetchMetadataForAstEntity(astEntity: AstEntity): SymbolMetadata | undefined {
    if (astEntity instanceof AstSymbol) {
      return this.fetchSymbolMetadata(astEntity);
    }
    if (astEntity instanceof AstImport) {
      if (astEntity.astSymbol) {
        return this.fetchSymbolMetadata(astEntity.astSymbol);
      }
    }
    return undefined;
  }

  public isAncillaryDeclaration(astDeclaration: AstDeclaration): boolean {
    const declarationMetadata: DeclarationMetadata = this.fetchDeclarationMetadata(astDeclaration);
    return declarationMetadata.isAncillary;
  }

  public getNonAncillaryDeclarations(astSymbol: AstSymbol): ReadonlyArray<AstDeclaration> {
    const result: AstDeclaration[] = [];
    for (const astDeclaration of astSymbol.astDeclarations) {
      const declarationMetadata: DeclarationMetadata = this.fetchDeclarationMetadata(astDeclaration);
      if (!declarationMetadata.isAncillary) {
        result.push(astDeclaration);
      }
    }
    return result;
  }

  /**
   * Removes the leading underscore, for example: "_Example" --> "example*Example*_"
   *
   * @remarks
   * This causes internal definitions to sort alphabetically case-insensitive, then case-sensitive, and
   * initially ignoring the underscore prefix, while still deterministically comparing it.
   * The star is used as a delimiter because it is not a legal  identifier character.
   */
  public static getSortKeyIgnoringUnderscore(identifier: string | undefined): string {
    if (!identifier) return '';

    let parts: string[];

    if (identifier[0] === '_') {
      const withoutUnderscore: string = identifier.substr(1);
      parts = [withoutUnderscore.toLowerCase(), '*', withoutUnderscore, '*', '_'];
    } else {
      parts = [identifier.toLowerCase(), '*', identifier];
    }

    return parts.join('');
  }

  /**
   * For function-like signatures, this returns the TSDoc "overload index" which can be used to identify
   * a specific overload.
   */
  public getOverloadIndex(astDeclaration: AstDeclaration): number {
    const allDeclarations: ReadonlyArray<AstDeclaration> = astDeclaration.astSymbol.astDeclarations;
    if (allDeclarations.length === 1) {
      return 1; // trivial case
    }

    let overloadIndex: number | undefined = this._cachedOverloadIndexesByDeclaration.get(astDeclaration);

    if (overloadIndex === undefined) {
      // TSDoc index selectors are positive integers counting from 1
      let nextIndex: number = 1;
      for (const other of allDeclarations) {
        // Filter out other declarations that are not overloads.  For example, an overloaded function can also
        // be a namespace.
        if (other.declaration.kind === astDeclaration.declaration.kind) {
          this._cachedOverloadIndexesByDeclaration.set(other, nextIndex);
          ++nextIndex;
        }
      }
      overloadIndex = this._cachedOverloadIndexesByDeclaration.get(astDeclaration);
    }

    if (overloadIndex === undefined) {
      // This should never happen
      throw new InternalError('Error calculating overload index for declaration');
    }

    return overloadIndex;
  }

  private _createCollectorEntity(
    astEntity: AstEntity,
    exportName?: string,
    parent?: CollectorEntity
  ): CollectorEntity {
    let entity: CollectorEntity | undefined = this._entitiesByAstEntity.get(astEntity);

    if (!entity) {
      entity = new CollectorEntity(astEntity);

      this._entitiesByAstEntity.set(astEntity, entity);
      if (astEntity instanceof AstSymbol) {
        this._entitiesBySymbol.set(astEntity.followedSymbol, entity);
      } else if (astEntity instanceof AstNamespaceImport) {
        this._entitiesBySymbol.set(astEntity.symbol, entity);
      }
      this._entities.push(entity);
      this._collectReferenceDirectives(astEntity);
    }

    if (exportName) {
      if (parent) {
        entity.addLocalExportName(exportName, parent);
      } else {
        entity.addExportName(exportName);
      }
    }

    return entity;
  }

  private _recursivelyCreateEntities(astEntity: AstEntity, alreadySeenAstEntities: Set<AstEntity>): void {
    if (alreadySeenAstEntities.has(astEntity)) return;
    alreadySeenAstEntities.add(astEntity);

    if (astEntity instanceof AstSymbol) {
      astEntity.forEachDeclarationRecursive((astDeclaration: AstDeclaration) => {
        for (const referencedAstEntity of astDeclaration.referencedAstEntities) {
          if (referencedAstEntity instanceof AstSymbol) {
            // We only create collector entities for root-level symbols. For example, if a symbol is
            // nested inside a namespace, only the namespace gets a collector entity. Note that this
            // is not true for AstNamespaceImports below.
            if (referencedAstEntity.parentAstSymbol === undefined) {
              this._createCollectorEntity(referencedAstEntity);
            }
          } else {
            this._createCollectorEntity(referencedAstEntity);
          }

          this._recursivelyCreateEntities(referencedAstEntity, alreadySeenAstEntities);
        }
      });
    } else if (astEntity instanceof AstImport) {
      const referencedImport: AstImport | undefined =
        this.astSymbolTable.tryGetReferencedAstImport(astEntity);
      if (referencedImport) {
        this._createCollectorEntity(referencedImport, undefined);
      }
    }

    if (astEntity instanceof AstNamespaceImport) {
      const astModuleExportInfo: AstModuleExportInfo = astEntity.fetchAstModuleExportInfo(this);
      const parentEntity: CollectorEntity | undefined = this._entitiesByAstEntity.get(astEntity);
      if (!parentEntity) {
        // This should never happen, as we've already created entities for all AstNamespaceImports.
        throw new InternalError(
          `Failed to get CollectorEntity for AstNamespaceImport with namespace name "${astEntity.namespaceName}"`
        );
      }

      for (const [localExportName, localAstEntity] of astModuleExportInfo.exportedLocalEntities) {
        // Create a CollectorEntity for each local export within an AstNamespaceImport entity.
        this._createCollectorEntity(localAstEntity, localExportName, parentEntity);
        this._recursivelyCreateEntities(localAstEntity, alreadySeenAstEntities);
      }
    }
  }

  /**
   * Ensures a unique name for each item in the package typings file.
   */
  private _makeUniqueNames(): void {
    // The following examples illustrate the nameForEmit heuristics:
    //
    // Example 1:
    //   class X { } <--- nameForEmit should be "A" to simplify things and reduce possibility of conflicts
    //   export { X as A };
    //
    // Example 2:
    //   class X { } <--- nameForEmit should be "X" because choosing A or B would be nondeterministic
    //   export { X as A };
    //   export { X as B };
    //
    // Example 3:
    //   class X { } <--- nameForEmit should be "X_1" because Y has a stronger claim to the name
    //   export { X as A };
    //   export { X as B };
    //   class Y { } <--- nameForEmit should be "X"
    //   export { Y as X };

    // Set of names that should NOT be used when generating a unique nameForEmit
    const usedNames: Set<string> = new Set<string>();
    const localNameCount: Map<string, number> = new Map<string, number>();

    // First collect the names of explicit package exports, and perform a sanity check.
    const markUniqueNamesInsideNamespace: (
      astEntity: AstEntity,
      alreadySeenEntities: Set<AstEntity>
    ) => void = (astEntity, alreadySeenEntities) => {
      if (alreadySeenEntities.has(astEntity)) {
        return;
      }
      alreadySeenEntities.add(astEntity);

      if (astEntity instanceof AstSymbol) {
        astEntity.astDeclarations.forEach((astDeclaration) => {
          if (ts.isModuleDeclaration(astDeclaration.declaration)) {
            astDeclaration.children.forEach((childDeclaration) => {
              usedNames.add(childDeclaration.astSymbol.localName);
              markUniqueNamesInsideNamespace(childDeclaration.astSymbol, alreadySeenEntities);
            });
          }
        });
      }
    };
    const alreadySeenEntitiesForNamespaceUniqueName: Set<AstEntity> = new Set();
    for (const entity of this._entities) {
      for (const exportName of entity.exportNames) {
        if (usedNames.has(exportName)) {
          // This should be impossible
          throw new InternalError(`A package cannot have two exports with the name "${exportName}"`);
        }
        usedNames.add(exportName);
      }
<<<<<<< HEAD
      markUniqueNamesInsideNamespace(entity.astEntity, alreadySeenEntitiesForNamespaceUniqueName);
=======
      localNameCount.set(
        entity.astEntity.localName,
        (localNameCount.get(entity.astEntity.localName) ?? 0) + 1
      );
>>>>>>> 028d0510
    }

    // Ensure that each entity has a unique nameForEmit
    for (const entity of this._entities) {
      // What name would we ideally want to emit it as?
      let idealNameForEmit: string;

      // If this entity is exported exactly once, then we prefer the exported name
      if (
        entity.singleExportName !== undefined &&
        entity.singleExportName !== ts.InternalSymbolName.Default
      ) {
        idealNameForEmit = entity.singleExportName;
      } else {
        // otherwise use the local name
        idealNameForEmit = entity.astEntity.localName;
      }

      if (idealNameForEmit.includes('.')) {
        // For an ImportType with a namespace chain, only the top namespace is imported.
        idealNameForEmit = idealNameForEmit.split('.')[0];
      }

      // If the idealNameForEmit happens to be the same as one of the exports, then we're safe to use that...
      if (entity.exportNames.has(idealNameForEmit)) {
        // ...except that if it conflicts with a global name, then the global name wins
        if (!this.globalVariableAnalyzer.hasGlobalName(idealNameForEmit)) {
          // ...also avoid "default" which can interfere with "export { default } from 'some-module;'"
          if (idealNameForEmit !== 'default') {
            entity.nameForEmit = idealNameForEmit;
            continue;
          }
        }
      }

      // If the idealNameForEmit has conflict, append a meaningful suffix
      if ((localNameCount.get(idealNameForEmit) ?? 0) >= 2) {
        idealNameForEmit = `${idealNameForEmit}${this._getNameForEmitSuffixWhenConflict(entity)}`;
      }

      // Generate a unique name based on idealNameForEmit
      let suffix: number = 1;
      let nameForEmit: string = idealNameForEmit;

      // Choose a name that doesn't conflict with usedNames or a global name
      while (
        nameForEmit === 'default' ||
        usedNames.has(nameForEmit) ||
        this.globalVariableAnalyzer.hasGlobalName(nameForEmit)
      ) {
        nameForEmit = `${idealNameForEmit}_${++suffix}`;
      }
      entity.nameForEmit = nameForEmit;
      usedNames.add(nameForEmit);
    }
  }

  private _getNameForEmitSuffixWhenConflict(entity: CollectorEntity): string | undefined {
    const entrySourceFile: ts.SourceFile | undefined = this._astEntryPoint?.sourceFile;

    let entitySourceFile: ts.SourceFile | undefined;
    if (entity.astEntity instanceof AstSymbol) {
      entitySourceFile = first(entity.astEntity.astDeclarations)?.declaration.getSourceFile();
    } else if (entity.astEntity instanceof AstNamespaceImport) {
      entitySourceFile = entity.astEntity.astModule.sourceFile;
    }

    if (entrySourceFile && entitySourceFile) {
      // add path to the suffix to make it unique and readable
      const relativePath: string = path.relative(
        path.dirname(entrySourceFile.fileName),
        entitySourceFile.fileName
      );
      if (!relativePath.startsWith('..')) {
        const parts: string[] = relativePath
          .replace(/(\.d)?\.tsx?$/, '')
          .split(path.sep)
          .map((part) => part.replace(/[^\w\d\$]/g, '_'))
          .filter((part) => part !== 'index');
        if (parts.length) {
          return `__${takeRight(parts, 2).join('_')}`;
        }
      }
    }
  }

  private _fetchSymbolMetadata(astSymbol: AstSymbol): void {
    if (astSymbol.symbolMetadata) {
      return;
    }

    // When we solve an astSymbol, then we always also solve all of its parents and all of its declarations.
    // The parent is solved first.
    if (astSymbol.parentAstSymbol && astSymbol.parentAstSymbol.symbolMetadata === undefined) {
      this._fetchSymbolMetadata(astSymbol.parentAstSymbol);
    }

    // Construct the DeclarationMetadata objects, and detect any ancillary declarations
    this._calculateDeclarationMetadataForDeclarations(astSymbol);

    // Calculate the ApiItemMetadata objects
    for (const astDeclaration of astSymbol.astDeclarations) {
      this._calculateApiItemMetadata(astDeclaration);
    }

    // The most public effectiveReleaseTag for all declarations
    let maxEffectiveReleaseTag: ReleaseTag = ReleaseTag.None;

    for (const astDeclaration of astSymbol.astDeclarations) {
      // We know we solved this above
      const apiItemMetadata: ApiItemMetadata = astDeclaration.apiItemMetadata as ApiItemMetadata;

      const effectiveReleaseTag: ReleaseTag = apiItemMetadata.effectiveReleaseTag;

      if (effectiveReleaseTag > maxEffectiveReleaseTag) {
        maxEffectiveReleaseTag = effectiveReleaseTag;
      }
    }

    // Update this last when we're sure no exceptions were thrown
    astSymbol.symbolMetadata = new SymbolMetadata({
      maxEffectiveReleaseTag
    });
  }

  private _calculateDeclarationMetadataForDeclarations(astSymbol: AstSymbol): void {
    // Initialize DeclarationMetadata for each declaration
    for (const astDeclaration of astSymbol.astDeclarations) {
      if (astDeclaration.declarationMetadata) {
        throw new InternalError(
          'AstDeclaration.declarationMetadata is not expected to have been initialized yet'
        );
      }

      const metadata: InternalDeclarationMetadata = new InternalDeclarationMetadata();
      metadata.tsdocParserContext = this._parseTsdocForAstDeclaration(astDeclaration);

      astDeclaration.declarationMetadata = metadata;
    }

    // Detect ancillary declarations
    for (const astDeclaration of astSymbol.astDeclarations) {
      // For a getter/setter pair, make the setter ancillary to the getter
      if (astDeclaration.declaration.kind === ts.SyntaxKind.SetAccessor) {
        let foundGetter: boolean = false;
        for (const getterAstDeclaration of astDeclaration.astSymbol.astDeclarations) {
          if (getterAstDeclaration.declaration.kind === ts.SyntaxKind.GetAccessor) {
            // Associate it with the getter
            this._addAncillaryDeclaration(getterAstDeclaration, astDeclaration);

            foundGetter = true;
          }
        }

        if (!foundGetter) {
          this.messageRouter.addAnalyzerIssue(
            ExtractorMessageId.MissingGetter,
            `The property "${astDeclaration.astSymbol.localName}" has a setter but no getter.`,
            astDeclaration
          );
        }
      }
    }
  }

  private _addAncillaryDeclaration(
    mainAstDeclaration: AstDeclaration,
    ancillaryAstDeclaration: AstDeclaration
  ): void {
    const mainMetadata: InternalDeclarationMetadata =
      mainAstDeclaration.declarationMetadata as InternalDeclarationMetadata;
    const ancillaryMetadata: InternalDeclarationMetadata =
      ancillaryAstDeclaration.declarationMetadata as InternalDeclarationMetadata;

    if (mainMetadata.ancillaryDeclarations.indexOf(ancillaryAstDeclaration) >= 0) {
      return; // already added
    }

    if (mainAstDeclaration.astSymbol !== ancillaryAstDeclaration.astSymbol) {
      throw new InternalError(
        'Invalid call to _addAncillaryDeclaration() because declarations do not' +
          ' belong to the same symbol'
      );
    }

    if (mainMetadata.isAncillary) {
      throw new InternalError(
        'Invalid call to _addAncillaryDeclaration() because the target is ancillary itself'
      );
    }

    if (ancillaryMetadata.isAncillary) {
      throw new InternalError(
        'Invalid call to _addAncillaryDeclaration() because source is already ancillary' +
          ' to another declaration'
      );
    }

    if (mainAstDeclaration.apiItemMetadata || ancillaryAstDeclaration.apiItemMetadata) {
      throw new InternalError(
        'Invalid call to _addAncillaryDeclaration() because the API item metadata' +
          ' has already been constructed'
      );
    }

    ancillaryMetadata.isAncillary = true;
    mainMetadata.ancillaryDeclarations.push(ancillaryAstDeclaration);
  }

  private _calculateApiItemMetadata(astDeclaration: AstDeclaration): void {
    const declarationMetadata: InternalDeclarationMetadata =
      astDeclaration.declarationMetadata as InternalDeclarationMetadata;
    if (declarationMetadata.isAncillary) {
      if (astDeclaration.declaration.kind === ts.SyntaxKind.SetAccessor) {
        if (declarationMetadata.tsdocParserContext) {
          this.messageRouter.addAnalyzerIssue(
            ExtractorMessageId.SetterWithDocs,
            `The doc comment for the property "${astDeclaration.astSymbol.localName}"` +
              ` must appear on the getter, not the setter.`,
            astDeclaration
          );
        }
      }

      // We never calculate ApiItemMetadata for an ancillary declaration; instead, it is assigned when
      // the main declaration is processed.
      return;
    }

    const options: IApiItemMetadataOptions = {
      declaredReleaseTag: ReleaseTag.None,
      effectiveReleaseTag: ReleaseTag.None,
      isEventProperty: false,
      isOverride: false,
      isSealed: false,
      isVirtual: false,
      isPreapproved: false,
      releaseTagSameAsParent: false
    };

    const parserContext: tsdoc.ParserContext | undefined = declarationMetadata.tsdocParserContext;
    if (parserContext) {
      const modifierTagSet: tsdoc.StandardModifierTagSet = parserContext.docComment.modifierTagSet;

      let declaredReleaseTag: ReleaseTag = ReleaseTag.None;
      let extraReleaseTags: boolean = false;

      if (modifierTagSet.isPublic()) {
        declaredReleaseTag = ReleaseTag.Public;
      }
      if (modifierTagSet.isBeta()) {
        if (declaredReleaseTag !== ReleaseTag.None) {
          extraReleaseTags = true;
        } else {
          declaredReleaseTag = ReleaseTag.Beta;
        }
      }
      if (modifierTagSet.isAlpha()) {
        if (declaredReleaseTag !== ReleaseTag.None) {
          extraReleaseTags = true;
        } else {
          declaredReleaseTag = ReleaseTag.Alpha;
        }
      }
      if (modifierTagSet.isInternal()) {
        if (declaredReleaseTag !== ReleaseTag.None) {
          extraReleaseTags = true;
        } else {
          declaredReleaseTag = ReleaseTag.Internal;
        }
      }

      if (extraReleaseTags) {
        if (!astDeclaration.astSymbol.isExternal) {
          // for now, don't report errors for external code
          this.messageRouter.addAnalyzerIssue(
            ExtractorMessageId.ExtraReleaseTag,
            'The doc comment should not contain more than one release tag',
            astDeclaration
          );
        }
      }

      options.declaredReleaseTag = declaredReleaseTag;

      options.isEventProperty = modifierTagSet.isEventProperty();
      options.isOverride = modifierTagSet.isOverride();
      options.isSealed = modifierTagSet.isSealed();
      options.isVirtual = modifierTagSet.isVirtual();
      const preapprovedTag: tsdoc.TSDocTagDefinition | void =
        this.extractorConfig.tsdocConfiguration.tryGetTagDefinition('@preapproved');

      if (preapprovedTag && modifierTagSet.hasTag(preapprovedTag)) {
        // This feature only makes sense for potentially big declarations.
        switch (astDeclaration.declaration.kind) {
          case ts.SyntaxKind.ClassDeclaration:
          case ts.SyntaxKind.EnumDeclaration:
          case ts.SyntaxKind.InterfaceDeclaration:
          case ts.SyntaxKind.ModuleDeclaration:
            if (declaredReleaseTag === ReleaseTag.Internal) {
              options.isPreapproved = true;
            } else {
              this.messageRouter.addAnalyzerIssue(
                ExtractorMessageId.PreapprovedBadReleaseTag,
                `The @preapproved tag cannot be applied to "${astDeclaration.astSymbol.localName}"` +
                  ` without an @internal release tag`,
                astDeclaration
              );
            }
            break;
          default:
            this.messageRouter.addAnalyzerIssue(
              ExtractorMessageId.PreapprovedUnsupportedType,
              `The @preapproved tag cannot be applied to "${astDeclaration.astSymbol.localName}"` +
                ` because it is not a supported declaration type`,
              astDeclaration
            );
            break;
        }
      }
    }

    // This needs to be set regardless of whether or not a parserContext exists
    if (astDeclaration.parent) {
      const parentApiItemMetadata: ApiItemMetadata = this.fetchApiItemMetadata(astDeclaration.parent);
      options.effectiveReleaseTag =
        options.declaredReleaseTag === ReleaseTag.None
          ? parentApiItemMetadata.effectiveReleaseTag
          : options.declaredReleaseTag;

      options.releaseTagSameAsParent =
        parentApiItemMetadata.effectiveReleaseTag === options.effectiveReleaseTag;
    } else {
      options.effectiveReleaseTag = options.declaredReleaseTag;
    }

    if (options.effectiveReleaseTag === ReleaseTag.None) {
      if (!astDeclaration.astSymbol.isExternal) {
        // for now, don't report errors for external code
        // Don't report missing release tags for forgotten exports (unless we're including forgotten exports
        // in either the API report or doc model).
        const astSymbol: AstSymbol = astDeclaration.astSymbol;
        const entity: CollectorEntity | undefined = this._entitiesByAstEntity.get(astSymbol.rootAstSymbol);
        if (
          entity &&
          (entity.consumable ||
            this.extractorConfig.apiReportIncludeForgottenExports ||
            this.extractorConfig.docModelIncludeForgottenExports)
        ) {
          // We also don't report errors for the default export of an entry point, since its doc comment
          // isn't easy to obtain from the .d.ts file
          if (astSymbol.rootAstSymbol.localName !== '_default') {
            this.messageRouter.addAnalyzerIssue(
              ExtractorMessageId.MissingReleaseTag,
              `"${entity.astEntity.localName}" is part of the package's API, but it is missing ` +
                `a release tag (@alpha, @beta, @public, or @internal)`,
              astSymbol
            );
          }
        }
      }

      options.effectiveReleaseTag = ReleaseTag.Public;
    }

    const apiItemMetadata: ApiItemMetadata = new ApiItemMetadata(options);
    if (parserContext) {
      apiItemMetadata.tsdocComment = parserContext.docComment;
    }

    astDeclaration.apiItemMetadata = apiItemMetadata;

    // Lastly, share the result with any ancillary declarations
    for (const ancillaryDeclaration of declarationMetadata.ancillaryDeclarations) {
      ancillaryDeclaration.apiItemMetadata = apiItemMetadata;
    }
  }

  private _parseTsdocForAstDeclaration(astDeclaration: AstDeclaration): tsdoc.ParserContext | undefined {
    const declaration: ts.Declaration = astDeclaration.declaration;
    let nodeForComment: ts.Node = declaration;

    if (ts.isVariableDeclaration(declaration)) {
      // Variable declarations are special because they can be combined into a list.  For example:
      //
      // /** A */ export /** B */ const /** C */ x = 1, /** D **/ [ /** E */ y, z] = [3, 4];
      //
      // The compiler will only emit comments A and C in the .d.ts file, so in general there isn't a well-defined
      // way to document these parts.  API Extractor requires you to break them into separate exports like this:
      //
      // /** A */ export const x = 1;
      //
      // But _getReleaseTagForDeclaration() still receives a node corresponding to "x", so we need to walk upwards
      // and find the containing statement in order for getJSDocCommentRanges() to read the comment that we expect.
      const statement: ts.VariableStatement | undefined = TypeScriptHelpers.findFirstParent(
        declaration,
        ts.SyntaxKind.VariableStatement
      ) as ts.VariableStatement | undefined;
      if (statement !== undefined) {
        // For a compound declaration, fall back to looking for C instead of A
        if (statement.declarationList.declarations.length === 1) {
          nodeForComment = statement;
        }
      }
    }

    const sourceFileText: string = declaration.getSourceFile().text;
    const ranges: ts.CommentRange[] =
      TypeScriptInternals.getJSDocCommentRanges(nodeForComment, sourceFileText) || [];

    if (ranges.length === 0) {
      return undefined;
    }

    // We use the JSDoc comment block that is closest to the definition, i.e.
    // the last one preceding it
    const range: ts.TextRange = ranges[ranges.length - 1];

    const tsdocTextRange: tsdoc.TextRange = tsdoc.TextRange.fromStringRange(
      sourceFileText,
      range.pos,
      range.end
    );

    const parserContext: tsdoc.ParserContext = this._tsdocParser.parseRange(tsdocTextRange);

    this.messageRouter.addTsdocMessages(parserContext, declaration.getSourceFile(), astDeclaration);

    // We delete the @privateRemarks block as early as possible, to ensure that it never leaks through
    // into one of the output files.
    parserContext.docComment.privateRemarks = undefined;

    return parserContext;
  }

  private _collectReferenceDirectives(astEntity: AstEntity): void {
    if (astEntity instanceof AstSymbol) {
      const sourceFiles: ts.SourceFile[] = astEntity.astDeclarations.map((astDeclaration) =>
        astDeclaration.declaration.getSourceFile()
      );
      return this._collectReferenceDirectivesFromSourceFiles(sourceFiles);
    }

    if (astEntity instanceof AstNamespaceImport) {
      const sourceFiles: ts.SourceFile[] = [astEntity.astModule.sourceFile];
      return this._collectReferenceDirectivesFromSourceFiles(sourceFiles);
    }
  }

  private _collectReferenceDirectivesFromSourceFiles(sourceFiles: ts.SourceFile[]): void {
    const seenFilenames: Set<string> = new Set<string>();

    for (const sourceFile of sourceFiles) {
      if (sourceFile && sourceFile.fileName) {
        if (!seenFilenames.has(sourceFile.fileName)) {
          seenFilenames.add(sourceFile.fileName);

          for (const typeReferenceDirective of sourceFile.typeReferenceDirectives) {
            const name: string = sourceFile.text.substring(
              typeReferenceDirective.pos,
              typeReferenceDirective.end
            );
            this._dtsTypeReferenceDirectives.add(name);
          }

          for (const libReferenceDirective of sourceFile.libReferenceDirectives) {
            const name: string = sourceFile.text.substring(
              libReferenceDirective.pos,
              libReferenceDirective.end
            );
            this._dtsLibReferenceDirectives.add(name);
          }
        }
      }
    }
  }
}<|MERGE_RESOLUTION|>--- conflicted
+++ resolved
@@ -560,14 +560,11 @@
         }
         usedNames.add(exportName);
       }
-<<<<<<< HEAD
-      markUniqueNamesInsideNamespace(entity.astEntity, alreadySeenEntitiesForNamespaceUniqueName);
-=======
       localNameCount.set(
         entity.astEntity.localName,
         (localNameCount.get(entity.astEntity.localName) ?? 0) + 1
       );
->>>>>>> 028d0510
+      markUniqueNamesInsideNamespace(entity.astEntity, alreadySeenEntitiesForNamespaceUniqueName);
     }
 
     // Ensure that each entity has a unique nameForEmit
