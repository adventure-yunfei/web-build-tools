// Copyright (c) Microsoft Corporation. All rights reserved. Licensed under the MIT license.
// See LICENSE in the project root for license information.

import type { AstSymbol } from './AstSymbol';
import { InternalError } from '@rushstack/node-core-library';
import { AstSyntheticEntity } from './AstEntity';
import { SyntaxHelpers } from './SyntaxHelpers';

/**
 * Indicates the import kind for an `AstImport`.
 */
export enum AstImportKind {
  /**
   * An import statement such as `import X from "y";`.
   */
  DefaultImport,

  /**
   * An import statement such as `import { X } from "y";`.
   */
  NamedImport,

  /**
   * An import statement such as `import * as x from "y";`.
   */
  StarImport,

  /**
   * An import statement such as `import x = require("y");`.
   */
  EqualsImport
}

/**
 * Constructor parameters for AstImport
 *
 * @privateRemarks
 * Our naming convention is to use I____Parameters for constructor options and
 * I____Options for general function options.  However the word "parameters" is
 * confusingly similar to the terminology for function parameters modeled by API Extractor,
 * so we use I____Options for both cases in this code base.
 */
export interface IAstImportOptions {
  readonly importKind: AstImportKind;
  readonly modulePath: string;
  readonly exportName: string;
  readonly exportPath?: string[];
  readonly isTypeOnly: boolean;
}

/**
 * For a symbol that was imported from an external package, this tracks the import
 * statement that was used to reach it.
 */
export class AstImport extends AstSyntheticEntity {
  public readonly importKind: AstImportKind;

  /**
   * The name of the external package (and possibly module path) that this definition
   * was imported from.
   *
   * Example: "@rushstack/node-core-library/lib/FileSystem"
   */
  public readonly modulePath: string;

  /**
   * The name of the symbol being imported.
   *
   * @remarks
   *
   * The name depends on the type of import:
   *
   * ```ts
   * // For AstImportKind.DefaultImport style, exportName would be "X" in this example:
   * import X from "y";
   *
   * // For AstImportKind.NamedImport style, exportName would be "X" in this example:
   * import { X } from "y";
   *
   * // For AstImportKind.StarImport style, exportName would be "x" in this example:
   * import * as x from "y";
   *
   * // For AstImportKind.EqualsImport style, exportName would be "x" in this example:
   * import x = require("y");
   *
   * import { x } from "y";
   * import x2 = x;          // <---
   *
   * import * as y from "y";
   * import x2 = y.x;        // <---
   *
   * // For AstImportKind.ImportType style, exportName would be "a.b.c" in this example:
   * interface foo { foo: import('bar').a.b.c };
   * ```
   */
  public readonly exportName: string;

  /**
   * The path of the symbol being imported, instead of a single exportName.
   * Normally it represents importing a deep path of an external package.
   *
   * @remarks
   *
   * ```ts
   * // in normal cases without EqualsImport, "exportPath" contains exactly one "exportName" item
   *
   * // in this example, symbol "y2" will be represented as:
   * //   - importKind: DefaultImport
   * //   - modulePath: "m"
   * //   - exportPath: "x.y"
   * //   - exportName: "y"
   * import x from "m";
   * import y2 = x.y;
   *
   * // in this example with nested EqualsImport, symbol "y2" will be represented as:
   * //   - importKind: NamedImport
   * //   - modulePath: "m/n"
   * //   - exportPath: "a.x.y"
   * //   - exportName: "y"
   * import { a } from "m/n";
   * import b2 = a.x;
   * import y2 = b2.y;
   * ```
   */
  public readonly exportPath: string[];

  /**
   * Whether it is a type-only import, for example:
   *
   * ```ts
   * import type { X } from "y";
   * ```
   *
   * This is set to true ONLY if the type-only form is used in *every* reference to this AstImport.
   */
  public isTypeOnlyEverywhere: boolean;

  /**
   * If this import statement refers to an API from an external package that is tracked by API Extractor
   * (according to `PackageMetadataManager.isAedocSupportedFor()`), then this property will return the
   * corresponding AstSymbol.  Otherwise, it is undefined.
   */
  public astSymbol: AstSymbol | undefined;

  /**
   * If modulePath and exportName are defined, then this is a dictionary key
   * that combines them with a colon (":").
   *
   * Example: "@rushstack/node-core-library/lib/FileSystem:FileSystem"
   */
  public readonly key: string;

  public constructor(options: IAstImportOptions) {
    super();

    this.importKind = options.importKind;
    this.modulePath = options.modulePath;
    this.exportName = options.exportName;
    this.exportPath = options.exportPath ? options.exportPath : [options.exportName];

    // We start with this assumption, but it may get changed later if non-type-only import is encountered.
    this.isTypeOnlyEverywhere = options.isTypeOnly;

    this.key = AstImport.getKey(options);
  }

  /** {@inheritdoc} */
  public get localName(): string {
    // abstract
    if (this.importKind === AstImportKind.ImportType) {
      return this.exportName || SyntaxHelpers.makeCamelCaseIdentifier(this.modulePath);
    }
    return this.exportName;
  }

  /**
   * Calculates the lookup key used with `AstImport.key`
   */
  public static getKey(options: IAstImportOptions): string {
    switch (options.importKind) {
      case AstImportKind.DefaultImport:
        return `${options.modulePath}:${
          options.exportPath ? options.exportPath.join('.') : options.exportName
        }`;
      case AstImportKind.NamedImport:
        return `${options.modulePath}:${
          options.exportPath ? options.exportPath.join('.') : options.exportName
        }`;
      case AstImportKind.StarImport:
        return `${options.modulePath}:*${options.exportPath ? options.exportPath.slice(1).join('.') : ''}`;
      case AstImportKind.EqualsImport:
<<<<<<< HEAD
        return `${options.modulePath}:=${options.exportPath ? options.exportPath.slice(1).join('.') : ''}`;
      case AstImportKind.ImportType: {
        const subKey: string = !options.exportName
          ? '*' // Equivalent to StarImport
          : options.exportName.includes('.') // Equivalent to a named export
            ? options.exportName.split('.')[0]
            : options.exportName;
        return `${options.modulePath}:${subKey}`;
      }
=======
        return `${options.modulePath}:=`;
>>>>>>> 16701887
      default:
        throw new InternalError('Unknown AstImportKind');
    }
  }
}<|MERGE_RESOLUTION|>--- conflicted
+++ resolved
@@ -189,19 +189,7 @@
       case AstImportKind.StarImport:
         return `${options.modulePath}:*${options.exportPath ? options.exportPath.slice(1).join('.') : ''}`;
       case AstImportKind.EqualsImport:
-<<<<<<< HEAD
         return `${options.modulePath}:=${options.exportPath ? options.exportPath.slice(1).join('.') : ''}`;
-      case AstImportKind.ImportType: {
-        const subKey: string = !options.exportName
-          ? '*' // Equivalent to StarImport
-          : options.exportName.includes('.') // Equivalent to a named export
-            ? options.exportName.split('.')[0]
-            : options.exportName;
-        return `${options.modulePath}:${subKey}`;
-      }
-=======
-        return `${options.modulePath}:=`;
->>>>>>> 16701887
       default:
         throw new InternalError('Unknown AstImportKind');
     }
