// Copyright (c) Microsoft Corporation. All rights reserved. Licensed under the MIT license.
// See LICENSE in the project root for license information.

import * as ts from 'typescript';
import { InternalError } from '@rushstack/node-core-library';

import { TypeScriptHelpers } from './TypeScriptHelpers';
import { AstSymbol } from './AstSymbol';
import { AstImport, IAstImportOptions, AstImportKind } from './AstImport';
import { AstModule, AstModuleExportInfo } from './AstModule';
import { TypeScriptInternals } from './TypeScriptInternals';
import { SourceFileLocationFormatter } from './SourceFileLocationFormatter';
import { IFetchAstSymbolOptions, AstEntity } from './AstSymbolTable';
import { AstImportInternal, AstImportInternalKind } from './AstImportInternal';

/**
 * Exposes the minimal APIs from AstSymbolTable that are needed by ExportAnalyzer.
 *
 * In particular, we want ExportAnalyzer to be able to call AstSymbolTable._fetchAstSymbol() even though it
 * is a very private API that should not be exposed to any other components.
 */
export interface IAstSymbolTable {
  fetchAstSymbol(options: IFetchAstSymbolOptions): AstSymbol | undefined;

  analyze(astSymbol: AstSymbol | AstImportInternal): void;
}

/**
 * Used with ExportAnalyzer.fetchAstModuleBySourceFile() to provide contextual information about how the source file
 * was imported.
 */
interface IAstModuleReference {
  /**
   * For example, if we are following a statement like `import { X } from 'some-package'`, this will be the
   * string `"some-package"`.
   */
  moduleSpecifier: string;

  /**
   * For example, if we are following a statement like `import { X } from 'some-package'`, this will be the
   * symbol for `X`.
   */
  moduleSpecifierSymbol: ts.Symbol;
}

/**
 * The ExportAnalyzer is an internal part of AstSymbolTable that has been moved out into its own source file
 * because it is a complex and mostly self-contained algorithm.
 *
 * Its job is to build up AstModule objects by crawling import statements to discover where declarations come from.
 * This is conceptually the same as the compiler's own TypeChecker.getExportsOfModule(), except that when
 * ExportAnalyzer encounters a declaration that was imported from an external package, it remembers how it was imported
 * (i.e. the AstImport object).  Today the compiler API does not expose this information, which is crucial for
 * generating .d.ts rollups.
 */
export class ExportAnalyzer {
  // Captures "@a/b" or "d" from these examples:
  //   @a/b
  //   @a/b/c
  //   d
  //   d/
  //   d/e
  private static _modulePathRegExp: RegExp = /^((?:@[^@\/\s]+\/)?[^@\/\s]+)(?:.*)$/;

  private readonly _program: ts.Program;
  private readonly _typeChecker: ts.TypeChecker;
  private readonly _bundledPackageNames: ReadonlySet<string>;
  private readonly _astSymbolTable: IAstSymbolTable;

  private readonly _astModulesByModuleSymbol: Map<ts.Symbol, AstModule> = new Map<ts.Symbol, AstModule>();

  // Used with isImportableAmbientSourceFile()
  private readonly _importableAmbientSourceFiles: Set<ts.SourceFile> = new Set<ts.SourceFile>();

  private readonly _astImportsByKey: Map<string, AstImport> = new Map<string, AstImport>();
  private readonly _astImportInternalsByAstModule: Map<AstModule, AstImportInternal> = new Map<
    AstModule,
    AstImportInternal
  >();

  public constructor(
    program: ts.Program,
    typeChecker: ts.TypeChecker,
    bundledPackageNames: ReadonlySet<string>,
    astSymbolTable: IAstSymbolTable
  ) {
    this._program = program;
    this._typeChecker = typeChecker;
    this._bundledPackageNames = bundledPackageNames;
    this._astSymbolTable = astSymbolTable;
  }

  /**
   * For a given source file, this analyzes all of its exports and produces an AstModule object.
   *
   * @param moduleReference - contextual information about the import statement that took us to this source file.
   * or `undefined` if this source file is the initial entry point
   */
  public fetchAstModuleFromSourceFile(
    sourceFile: ts.SourceFile,
    moduleReference: IAstModuleReference | undefined
  ): AstModule {
    const moduleSymbol: ts.Symbol = this._getModuleSymbolFromSourceFile(sourceFile, moduleReference);

    // Don't traverse into a module that we already processed before:
    // The compiler allows m1 to have "export * from 'm2'" and "export * from 'm3'",
    // even if m2 and m3 both have "export * from 'm4'".
    let astModule: AstModule | undefined = this._astModulesByModuleSymbol.get(moduleSymbol);
    if (!astModule) {
      // (If moduleReference === undefined, then this is the entry point of the local project being analyzed.)
      let externalModulePath: string | undefined = undefined;
      if (moduleReference !== undefined) {
        // Match:       "@microsoft/sp-lodash-subset" or "lodash/has"
        // but ignore:  "../folder/LocalFile"
        if (this._isExternalModulePath(moduleReference.moduleSpecifier)) {
          externalModulePath = moduleReference.moduleSpecifier;
        }
      }

      astModule = new AstModule({ sourceFile, moduleSymbol, externalModulePath });

      this._astModulesByModuleSymbol.set(moduleSymbol, astModule);

      if (astModule.isExternal) {
        // It's an external package, so do the special simplified analysis that doesn't crawl into referenced modules
        for (const exportedSymbol of this._typeChecker.getExportsOfModule(moduleSymbol)) {
          if (externalModulePath === undefined) {
            throw new InternalError(
              'Failed assertion: externalModulePath=undefined but astModule.isExternal=true'
            );
          }

          const followedSymbol: ts.Symbol = TypeScriptHelpers.followAliases(
            exportedSymbol,
            this._typeChecker
          );

          // Ignore virtual symbols that don't have any declarations
          if (TypeScriptHelpers.hasAnyDeclarations(followedSymbol)) {
            const astSymbol: AstSymbol | undefined = this._astSymbolTable.fetchAstSymbol({
              followedSymbol: followedSymbol,
              isExternal: astModule.isExternal,
              includeNominalAnalysis: true,
              addIfMissing: true
            });

            if (!astSymbol) {
              throw new Error(
                `Unsupported export ${JSON.stringify(exportedSymbol.name)}:\n` +
                  SourceFileLocationFormatter.formatDeclaration(followedSymbol.declarations[0])
              );
            }

            astModule.cachedExportedEntities.set(exportedSymbol.name, astSymbol);
          }
        }
      } else {
        // The module is part of the local project, so do the full analysis

        if (moduleSymbol.exports) {
          // The "export * from 'module-name';" declarations are all attached to a single virtual symbol
          // whose name is InternalSymbolName.ExportStar
          const exportStarSymbol: ts.Symbol | undefined = moduleSymbol.exports.get(
            ts.InternalSymbolName.ExportStar
          );
          if (exportStarSymbol) {
            for (const exportStarDeclaration of exportStarSymbol.getDeclarations() || []) {
              if (ts.isExportDeclaration(exportStarDeclaration)) {
                const starExportedModule: AstModule | undefined = this._fetchSpecifierAstModule(
                  exportStarDeclaration,
                  exportStarSymbol
                );

                if (starExportedModule !== undefined) {
                  astModule.starExportedModules.add(starExportedModule);
                }
              } else {
                // Ignore ExportDeclaration nodes that don't match the expected pattern
                // TODO: Should we report a warning?
              }
            }
          }
        }
      }
    }

    return astModule;
  }

  /**
   * Retrieves the symbol for the module corresponding to the ts.SourceFile that is being imported/exported.
   *
   * @remarks
   * The `module` keyword can be used to declare multiple TypeScript modules inside a single source file.
   * (This is a deprecated construct and mainly used for typings such as `@types/node`.)  In this situation,
   * `moduleReference` helps us to fish out the correct module symbol.
   */
  private _getModuleSymbolFromSourceFile(
    sourceFile: ts.SourceFile,
    moduleReference: IAstModuleReference | undefined
  ): ts.Symbol {
    const moduleSymbol: ts.Symbol | undefined = TypeScriptInternals.tryGetSymbolForDeclaration(
      sourceFile,
      this._typeChecker
    );
    if (moduleSymbol !== undefined) {
      // This is the normal case.  The SourceFile acts is a module and has a symbol.
      return moduleSymbol;
    }

    if (moduleReference !== undefined) {
      // But there is also an elaborate case where the source file contains one or more "module" declarations,
      // and our moduleReference took us to one of those.

      // eslint-disable-next-line no-bitwise
      if ((moduleReference.moduleSpecifierSymbol.flags & ts.SymbolFlags.Alias) !== 0) {
        // Follow the import/export declaration to one hop the exported item inside the target module
        let followedSymbol: ts.Symbol | undefined = TypeScriptInternals.getImmediateAliasedSymbol(
          moduleReference.moduleSpecifierSymbol,
          this._typeChecker
        );

        if (followedSymbol === undefined) {
          // This is a workaround for a compiler bug where getImmediateAliasedSymbol() sometimes returns undefined
          followedSymbol = this._typeChecker.getAliasedSymbol(moduleReference.moduleSpecifierSymbol);
        }

        if (followedSymbol !== undefined && followedSymbol !== moduleReference.moduleSpecifierSymbol) {
          // The parent of the exported symbol will be the module that we're importing from
          const parent: ts.Symbol | undefined = TypeScriptInternals.getSymbolParent(followedSymbol);
          if (parent !== undefined) {
            // Make sure the thing we found is a module
            // eslint-disable-next-line no-bitwise
            if ((parent.flags & ts.SymbolFlags.ValueModule) !== 0) {
              // Record that that this is an ambient module that can also be imported from
              this._importableAmbientSourceFiles.add(sourceFile);
              return parent;
            }
          }
        }
      }
    }

    throw new InternalError('Unable to determine module for: ' + sourceFile.fileName);
  }

  /**
   * Implementation of {@link AstSymbolTable.fetchAstModuleExportInfo}.
   */
  public fetchAstModuleExportInfo(entryPointAstModule: AstModule): AstModuleExportInfo {
    if (entryPointAstModule.isExternal) {
      throw new Error('fetchAstModuleExportInfo() is not supported for external modules');
    }

    if (entryPointAstModule.astModuleExportInfo === undefined) {
      const astModuleExportInfo: AstModuleExportInfo = new AstModuleExportInfo();

      this._collectAllExportsRecursive(astModuleExportInfo, entryPointAstModule, new Set<AstModule>());

      entryPointAstModule.astModuleExportInfo = astModuleExportInfo;
    }
    return entryPointAstModule.astModuleExportInfo;
  }

  /**
   * Returns true if the module specifier refers to an external package.  Ignores packages listed in the
   * "bundledPackages" setting from the api-extractor.json config file.
   *
   * @remarks
   * Examples:
   *
   * - NO:  `./file1`
   * - YES: `library1/path/path`
   * - YES: `@my-scope/my-package`
   */
  private _isExternalModulePath(moduleSpecifier: string): boolean {
    if (ts.isExternalModuleNameRelative(moduleSpecifier)) {
      return false;
    }

    const match: RegExpExecArray | null = ExportAnalyzer._modulePathRegExp.exec(moduleSpecifier);
    if (match) {
      // Extract "@my-scope/my-package" from "@my-scope/my-package/path/module"
      const packageName: string = match[1];
      if (this._bundledPackageNames.has(packageName)) {
        return false;
      }
    }

    return true;
  }

  /**
   * Returns true if when we analyzed sourceFile, we found that it contains an "export=" statement that allows
   * it to behave /either/ as an ambient module /or/ as a regular importable module.  In this case,
   * `AstSymbolTable._fetchAstSymbol()` will analyze its symbols even though `TypeScriptHelpers.isAmbient()`
   * returns true.
   */
  public isImportableAmbientSourceFile(sourceFile: ts.SourceFile): boolean {
    return this._importableAmbientSourceFiles.has(sourceFile);
  }

  private _collectAllExportsRecursive(
    astModuleExportInfo: AstModuleExportInfo,
    astModule: AstModule,
    visitedAstModules: Set<AstModule>
  ): void {
    if (visitedAstModules.has(astModule)) {
      return;
    }
    visitedAstModules.add(astModule);

    if (astModule.isExternal) {
      astModuleExportInfo.starExportedExternalModules.add(astModule);
    } else {
      // Fetch each of the explicit exports for this module
      if (astModule.moduleSymbol.exports) {
        astModule.moduleSymbol.exports.forEach((exportSymbol, exportName) => {
          switch (exportName) {
            case ts.InternalSymbolName.ExportStar:
            case ts.InternalSymbolName.ExportEquals:
              break;
            default:
              // Don't collect the "export default" symbol unless this is the entry point module
              if (exportName !== ts.InternalSymbolName.Default || visitedAstModules.size === 1) {
                if (!astModuleExportInfo.exportedLocalEntities.has(exportSymbol.name)) {
                  const astEntity: AstEntity = this._getExportOfAstModule(exportSymbol.name, astModule);

                  if (astEntity instanceof AstSymbol && !astEntity.isExternal) {
                    this._astSymbolTable.analyze(astEntity);
                  }
                  if (astEntity instanceof AstImportInternal && !astEntity.astModule.isExternal) {
                    this._astSymbolTable.analyze(astEntity);
                  }

                  astModuleExportInfo.exportedLocalEntities.set(exportSymbol.name, astEntity);
                }
              }
              break;
          }
        });
      }

      for (const starExportedModule of astModule.starExportedModules) {
        this._collectAllExportsRecursive(astModuleExportInfo, starExportedModule, visitedAstModules);
      }
    }
  }

  /**
   * For a given symbol (which was encountered in the specified sourceFile), this fetches the AstEntity that it
   * refers to.  For example, if a particular interface describes the return value of a function, this API can help
   * us determine a TSDoc declaration reference for that symbol (if the symbol is exported).
   */
  public fetchReferencedAstEntity(
    symbol: ts.Symbol,
    referringModuleIsExternal: boolean
  ): AstEntity | undefined {
    let current: ts.Symbol = symbol;

    if (referringModuleIsExternal) {
      current = TypeScriptHelpers.followAliases(symbol, this._typeChecker);
    } else {
      for (;;) {
        // Is this symbol an import/export that we need to follow to find the real declaration?
        for (const declaration of current.declarations || []) {
          let matchedAstEntity: AstEntity | undefined;
          matchedAstEntity = this._tryMatchExportDeclaration(declaration, current);
          if (matchedAstEntity !== undefined) {
            return matchedAstEntity;
          }
          matchedAstEntity = this._tryMatchImportDeclaration(declaration, current);
          if (matchedAstEntity !== undefined) {
            return matchedAstEntity;
          }
        }

        // eslint-disable-next-line no-bitwise
        if (!(current.flags & ts.SymbolFlags.Alias)) {
          break;
        }

        const currentAlias: ts.Symbol = TypeScriptInternals.getImmediateAliasedSymbol(
          current,
          this._typeChecker
        );
        // Stop if we reach the end of the chain
        if (!currentAlias || currentAlias === current) {
          break;
        }

        current = currentAlias;
      }
    }

    // Otherwise, assume it is a normal declaration
    const astSymbol: AstSymbol | undefined = this._astSymbolTable.fetchAstSymbol({
      followedSymbol: current,
      isExternal: referringModuleIsExternal,
      includeNominalAnalysis: false,
      addIfMissing: true
    });

    return astSymbol;
  }

  private _tryMatchExportDeclaration(
    declaration: ts.Declaration,
    declarationSymbol: ts.Symbol
  ): AstEntity | undefined {
    const exportDeclaration: ts.ExportDeclaration | undefined = TypeScriptHelpers.findFirstParent<
      ts.ExportDeclaration
    >(declaration, ts.SyntaxKind.ExportDeclaration);

    if (exportDeclaration) {
      let exportName: string | undefined = undefined;

      if (declaration.kind === ts.SyntaxKind.ExportSpecifier) {
        // EXAMPLE:
        // "export { A } from './file-a';"
        //
        // ExportDeclaration:
        //   ExportKeyword:  pre=[export] sep=[ ]
        //   NamedExports:
        //     FirstPunctuation:  pre=[{] sep=[ ]
        //     SyntaxList:
        //       ExportSpecifier:  <------------- declaration
        //         Identifier:  pre=[A] sep=[ ]
        //     CloseBraceToken:  pre=[}] sep=[ ]
        //   FromKeyword:  pre=[from] sep=[ ]
        //   StringLiteral:  pre=['./file-a']
        //   SemicolonToken:  pre=[;]

        // Example: " ExportName as RenamedName"
        const exportSpecifier: ts.ExportSpecifier = declaration as ts.ExportSpecifier;
        exportName = (exportSpecifier.propertyName || exportSpecifier.name).getText().trim();
      } else {
        throw new InternalError(
          `Unimplemented export declaration kind: ${declaration.getText()}\n` +
            SourceFileLocationFormatter.formatDeclaration(declaration)
        );
      }

      // Ignore "export { A }" without a module specifier
      if (exportDeclaration.moduleSpecifier) {
        const externalModulePath: string | undefined = this._tryGetExternalModulePath(
          exportDeclaration,
          declarationSymbol
        );

        if (externalModulePath !== undefined) {
          return this._fetchAstImport(declarationSymbol, {
            importKind: AstImportKind.NamedImport,
            modulePath: externalModulePath,
            exportName: exportName,
            isTypeOnly: false
          });
        }

        return this._getExportOfSpecifierAstModule(exportName, exportDeclaration, declarationSymbol);
      }
    }

    return undefined;
  }

  private _tryMatchImportDeclaration(
    declaration: ts.Declaration,
    declarationSymbol: ts.Symbol
  ): AstEntity | undefined {
    const importDeclaration: ts.ImportDeclaration | undefined = TypeScriptHelpers.findFirstParent<
      ts.ImportDeclaration
    >(declaration, ts.SyntaxKind.ImportDeclaration);

    if (importDeclaration) {
      const externalModulePath: string | undefined = this._tryGetExternalModulePath(
        importDeclaration,
        declarationSymbol
      );

      if (declaration.kind === ts.SyntaxKind.NamespaceImport) {
        // EXAMPLE:
        // "import * as theLib from 'the-lib';"
        //
        // ImportDeclaration:
        //   ImportKeyword:  pre=[import] sep=[ ]
        //   ImportClause:
        //     NamespaceImport:  <------------- declaration
        //       AsteriskToken:  pre=[*] sep=[ ]
        //       AsKeyword:  pre=[as] sep=[ ]
        //       Identifier:  pre=[theLib] sep=[ ]
        //   FromKeyword:  pre=[from] sep=[ ]
        //   StringLiteral:  pre=['the-lib']
        //   SemicolonToken:  pre=[;]

        if (externalModulePath === undefined) {
<<<<<<< HEAD
          const astModule: AstModule = this._fetchSpecifierAstModule(importDeclaration, declarationSymbol);
          let astImportInternal: AstImportInternal | undefined = this._astImportInternalsByAstModule.get(
            astModule
=======
          // The implementation here only works when importing from an external module.
          // The full solution is tracked by: https://github.com/microsoft/rushstack/issues/1029
          throw new Error(
            '"import * as ___ from ___;" is not supported yet for local files.\n' +
              SourceFileLocationFormatter.formatDeclaration(importDeclaration)
>>>>>>> 99876241
          );
          if (!astImportInternal) {
            astImportInternal = new AstImportInternal({
              importKind: AstImportInternalKind.StarImport,
              exportName: declarationSymbol.name,
              astModule: astModule
            });
            this._astImportInternalsByAstModule.set(astModule, astImportInternal);
          }
          return astImportInternal;
        }

        // Here importSymbol=undefined because {@inheritDoc} and such are not going to work correctly for
        // a package or source file.
        return this._fetchAstImport(undefined, {
          importKind: AstImportKind.StarImport,
          exportName: declarationSymbol.name,
          modulePath: externalModulePath,
          isTypeOnly: ExportAnalyzer._getIsTypeOnly(importDeclaration)
        });
      }

      if (declaration.kind === ts.SyntaxKind.ImportSpecifier) {
        // EXAMPLE:
        // "import { A, B } from 'the-lib';"
        //
        // ImportDeclaration:
        //   ImportKeyword:  pre=[import] sep=[ ]
        //   ImportClause:
        //     NamedImports:
        //       FirstPunctuation:  pre=[{] sep=[ ]
        //       SyntaxList:
        //         ImportSpecifier:  <------------- declaration
        //           Identifier:  pre=[A]
        //         CommaToken:  pre=[,] sep=[ ]
        //         ImportSpecifier:
        //           Identifier:  pre=[B] sep=[ ]
        //       CloseBraceToken:  pre=[}] sep=[ ]
        //   FromKeyword:  pre=[from] sep=[ ]
        //   StringLiteral:  pre=['the-lib']
        //   SemicolonToken:  pre=[;]

        // Example: " ExportName as RenamedName"
        const importSpecifier: ts.ImportSpecifier = declaration as ts.ImportSpecifier;
        const exportName: string = (importSpecifier.propertyName || importSpecifier.name).getText().trim();

        if (externalModulePath !== undefined) {
          return this._fetchAstImport(declarationSymbol, {
            importKind: AstImportKind.NamedImport,
            modulePath: externalModulePath,
            exportName: exportName,
            isTypeOnly: ExportAnalyzer._getIsTypeOnly(importDeclaration)
          });
        }

        return this._getExportOfSpecifierAstModule(exportName, importDeclaration, declarationSymbol);
      } else if (declaration.kind === ts.SyntaxKind.ImportClause) {
        // EXAMPLE:
        // "import A, { B } from './A';"
        //
        // ImportDeclaration:
        //   ImportKeyword:  pre=[import] sep=[ ]
        //   ImportClause:  <------------- declaration (referring to A)
        //     Identifier:  pre=[A]
        //     CommaToken:  pre=[,] sep=[ ]
        //     NamedImports:
        //       FirstPunctuation:  pre=[{] sep=[ ]
        //       SyntaxList:
        //         ImportSpecifier:
        //           Identifier:  pre=[B] sep=[ ]
        //       CloseBraceToken:  pre=[}] sep=[ ]
        //   FromKeyword:  pre=[from] sep=[ ]
        //   StringLiteral:  pre=['./A']
        //   SemicolonToken:  pre=[;]

        const importClause: ts.ImportClause = declaration as ts.ImportClause;
        const exportName: string = importClause.name
          ? importClause.name.getText().trim()
          : ts.InternalSymbolName.Default;

        if (externalModulePath !== undefined) {
          return this._fetchAstImport(declarationSymbol, {
            importKind: AstImportKind.DefaultImport,
            modulePath: externalModulePath,
            exportName,
            isTypeOnly: ExportAnalyzer._getIsTypeOnly(importDeclaration)
          });
        }

        return this._getExportOfSpecifierAstModule(
          ts.InternalSymbolName.Default,
          importDeclaration,
          declarationSymbol
        );
      } else {
        throw new InternalError(
          `Unimplemented import declaration kind: ${declaration.getText()}\n` +
            SourceFileLocationFormatter.formatDeclaration(declaration)
        );
      }
    }

    if (ts.isImportEqualsDeclaration(declaration)) {
      // EXAMPLE:
      // import myLib = require('my-lib');
      //
      // ImportEqualsDeclaration:
      //   ImportKeyword:  pre=[import] sep=[ ]
      //   Identifier:  pre=[myLib] sep=[ ]
      //   FirstAssignment:  pre=[=] sep=[ ]
      //   ExternalModuleReference:
      //     RequireKeyword:  pre=[require]
      //     OpenParenToken:  pre=[(]
      //     StringLiteral:  pre=['my-lib']
      //     CloseParenToken:  pre=[)]
      //   SemicolonToken:  pre=[;]
      if (ts.isExternalModuleReference(declaration.moduleReference)) {
        if (ts.isStringLiteralLike(declaration.moduleReference.expression)) {
          const variableName: string = TypeScriptInternals.getTextOfIdentifierOrLiteral(declaration.name);
          const externalModuleName: string = TypeScriptInternals.getTextOfIdentifierOrLiteral(
            declaration.moduleReference.expression
          );

          return this._fetchAstImport(declarationSymbol, {
            importKind: AstImportKind.EqualsImport,
            modulePath: externalModuleName,
            exportName: variableName,
            isTypeOnly: false
          });
        }
      }
    }

    const importTypeNode: ts.Node | undefined = TypeScriptHelpers.findFirstChildNode(
      declaration,
      ts.SyntaxKind.ImportType
    );
    if (importTypeNode) {
      throw new Error(
        'The expression contains an import() type, which is not yet supported by API Extractor:\n' +
          SourceFileLocationFormatter.formatDeclaration(importTypeNode)
      );
    }

    return undefined;
  }

  private static _getIsTypeOnly(importDeclaration: ts.ImportDeclaration): boolean {
    if (importDeclaration.importClause) {
      return !!importDeclaration.importClause.isTypeOnly;
    }
    return false;
  }

  private _getExportOfSpecifierAstModule(
    exportName: string,
    importOrExportDeclaration: ts.ImportDeclaration | ts.ExportDeclaration,
    exportSymbol: ts.Symbol
  ): AstEntity {
    const specifierAstModule: AstModule = this._fetchSpecifierAstModule(
      importOrExportDeclaration,
      exportSymbol
    );
    const astEntity: AstEntity = this._getExportOfAstModule(exportName, specifierAstModule);
    return astEntity;
  }

  private _getExportOfAstModule(exportName: string, astModule: AstModule): AstEntity {
    const visitedAstModules: Set<AstModule> = new Set<AstModule>();
    const astEntity: AstEntity | undefined = this._tryGetExportOfAstModule(
      exportName,
      astModule,
      visitedAstModules
    );
    if (astEntity === undefined) {
      throw new InternalError(
        `Unable to analyze the export ${JSON.stringify(exportName)} in\n` + astModule.sourceFile.fileName
      );
    }
    return astEntity;
  }

  /**
   * Implementation of {@link AstSymbolTable.tryGetExportOfAstModule}.
   */
  public tryGetExportOfAstModule(exportName: string, astModule: AstModule): AstEntity | undefined {
    const visitedAstModules: Set<AstModule> = new Set<AstModule>();
    return this._tryGetExportOfAstModule(exportName, astModule, visitedAstModules);
  }

  private _tryGetExportOfAstModule(
    exportName: string,
    astModule: AstModule,
    visitedAstModules: Set<AstModule>
  ): AstEntity | undefined {
    if (visitedAstModules.has(astModule)) {
      return undefined;
    }
    visitedAstModules.add(astModule);

    let astEntity: AstEntity | undefined = astModule.cachedExportedEntities.get(exportName);
    if (astEntity !== undefined) {
      return astEntity;
    }

    // Try the explicit exports
    const escapedExportName: ts.__String = ts.escapeLeadingUnderscores(exportName);
    if (astModule.moduleSymbol.exports) {
      const exportSymbol: ts.Symbol | undefined = astModule.moduleSymbol.exports.get(escapedExportName);
      if (exportSymbol) {
        astEntity = this.fetchReferencedAstEntity(exportSymbol, astModule.isExternal);

        if (astEntity !== undefined) {
          astModule.cachedExportedEntities.set(exportName, astEntity); // cache for next time
          return astEntity;
        }
      }
    }

    // Try each of the star imports
    for (const starExportedModule of astModule.starExportedModules) {
      astEntity = this._tryGetExportOfAstModule(exportName, starExportedModule, visitedAstModules);

      if (astEntity !== undefined) {
        if (starExportedModule.externalModulePath !== undefined) {
          // This entity was obtained from an external module, so return an AstImport instead
          const astSymbol: AstSymbol = astEntity as AstSymbol;
          return this._fetchAstImport(astSymbol.followedSymbol, {
            importKind: AstImportKind.NamedImport,
            modulePath: starExportedModule.externalModulePath,
            exportName: exportName,
            isTypeOnly: false
          });
        }

        return astEntity;
      }
    }

    return undefined;
  }

  private _tryGetExternalModulePath(
    importOrExportDeclaration: ts.ImportDeclaration | ts.ExportDeclaration,
    exportSymbol: ts.Symbol
  ): string | undefined {
    // The name of the module, which could be like "./SomeLocalFile' or like 'external-package/entry/point'
    const moduleSpecifier: string | undefined = TypeScriptHelpers.getModuleSpecifier(
      importOrExportDeclaration
    );
    if (!moduleSpecifier) {
      throw new InternalError(
        'Unable to parse module specifier\n' +
          SourceFileLocationFormatter.formatDeclaration(importOrExportDeclaration)
      );
    }

    // Match:       "@microsoft/sp-lodash-subset" or "lodash/has"
    // but ignore:  "../folder/LocalFile"
    if (this._isExternalModulePath(moduleSpecifier)) {
      return moduleSpecifier;
    }

    return undefined;
  }

  /**
   * Given an ImportDeclaration of the form `export { X } from "___";`, this interprets the module specifier (`"___"`)
   * and fetches the corresponding AstModule object.
   */
  private _fetchSpecifierAstModule(
    importOrExportDeclaration: ts.ImportDeclaration | ts.ExportDeclaration,
    exportSymbol: ts.Symbol
  ): AstModule {
    // The name of the module, which could be like "./SomeLocalFile' or like 'external-package/entry/point'
    const moduleSpecifier: string | undefined = TypeScriptHelpers.getModuleSpecifier(
      importOrExportDeclaration
    );
    if (!moduleSpecifier) {
      throw new InternalError(
        'Unable to parse module specifier\n' +
          SourceFileLocationFormatter.formatDeclaration(importOrExportDeclaration)
      );
    }

    const resolvedModule: ts.ResolvedModuleFull | undefined = TypeScriptInternals.getResolvedModule(
      importOrExportDeclaration.getSourceFile(),
      moduleSpecifier
    );

    if (resolvedModule === undefined) {
      // This should not happen, since getResolvedModule() specifically looks up names that the compiler
      // found in export declarations for this source file
      //
      // Encountered in https://github.com/microsoft/rushstack/issues/1914
      throw new InternalError(
        `getResolvedModule() could not resolve module name ${JSON.stringify(moduleSpecifier)}\n` +
          SourceFileLocationFormatter.formatDeclaration(importOrExportDeclaration)
      );
    }

    // Map the filename back to the corresponding SourceFile. This circuitous approach is needed because
    // we have no way to access the compiler's internal resolveExternalModuleName() function
    const moduleSourceFile: ts.SourceFile | undefined = this._program.getSourceFile(
      resolvedModule.resolvedFileName
    );
    if (!moduleSourceFile) {
      // This should not happen, since getResolvedModule() specifically looks up names that the compiler
      // found in export declarations for this source file
      throw new InternalError(
        `getSourceFile() failed to locate ${JSON.stringify(resolvedModule.resolvedFileName)}\n` +
          SourceFileLocationFormatter.formatDeclaration(importOrExportDeclaration)
      );
    }

    const moduleReference: IAstModuleReference = {
      moduleSpecifier: moduleSpecifier,
      moduleSpecifierSymbol: exportSymbol
    };
    const specifierAstModule: AstModule = this.fetchAstModuleFromSourceFile(
      moduleSourceFile,
      moduleReference
    );

    return specifierAstModule;
  }

  private _fetchAstImport(importSymbol: ts.Symbol | undefined, options: IAstImportOptions): AstImport {
    const key: string = AstImport.getKey(options);

    let astImport: AstImport | undefined = this._astImportsByKey.get(key);

    if (!astImport) {
      astImport = new AstImport(options);
      this._astImportsByKey.set(key, astImport);

      if (importSymbol) {
        const followedSymbol: ts.Symbol = TypeScriptHelpers.followAliases(importSymbol, this._typeChecker);

        astImport.astSymbol = this._astSymbolTable.fetchAstSymbol({
          followedSymbol: followedSymbol,
          isExternal: true,
          includeNominalAnalysis: false,
          addIfMissing: true
        });
      }
    } else {
      // If we encounter at least one import that does not use the type-only form,
      // then the .d.ts rollup will NOT use "import type".
      if (!options.isTypeOnly) {
        astImport.isTypeOnlyEverywhere = false;
      }
    }

    return astImport;
  }
}<|MERGE_RESOLUTION|>--- conflicted
+++ resolved
@@ -494,17 +494,9 @@
         //   SemicolonToken:  pre=[;]
 
         if (externalModulePath === undefined) {
-<<<<<<< HEAD
           const astModule: AstModule = this._fetchSpecifierAstModule(importDeclaration, declarationSymbol);
           let astImportInternal: AstImportInternal | undefined = this._astImportInternalsByAstModule.get(
             astModule
-=======
-          // The implementation here only works when importing from an external module.
-          // The full solution is tracked by: https://github.com/microsoft/rushstack/issues/1029
-          throw new Error(
-            '"import * as ___ from ___;" is not supported yet for local files.\n' +
-              SourceFileLocationFormatter.formatDeclaration(importDeclaration)
->>>>>>> 99876241
           );
           if (!astImportInternal) {
             astImportInternal = new AstImportInternal({
