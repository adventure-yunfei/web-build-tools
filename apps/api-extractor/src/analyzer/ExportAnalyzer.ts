// Copyright (c) Microsoft Corporation. All rights reserved. Licensed under the MIT license.
// See LICENSE in the project root for license information.

import * as ts from 'typescript';
import { InternalError } from '@rushstack/node-core-library';

import { TypeScriptHelpers } from './TypeScriptHelpers';
import { AstSymbol } from './AstSymbol';
import { AstImport, IAstImportOptions, AstImportKind } from './AstImport';
import { AstModule, AstModuleExportInfo } from './AstModule';
import { TypeScriptInternals } from './TypeScriptInternals';
import { SourceFileLocationFormatter } from './SourceFileLocationFormatter';
import { IFetchAstSymbolOptions, AstEntity } from './AstSymbolTable';
<<<<<<< HEAD
import { AstImportInternal, AstImportInternalKind } from './AstImportInternal';
=======
import { last } from 'lodash';
>>>>>>> 5a42ae66

/**
 * Exposes the minimal APIs from AstSymbolTable that are needed by ExportAnalyzer.
 *
 * In particular, we want ExportAnalyzer to be able to call AstSymbolTable._fetchAstSymbol() even though it
 * is a very private API that should not be exposed to any other components.
 */
export interface IAstSymbolTable {
  fetchAstSymbol(options: IFetchAstSymbolOptions): AstSymbol | undefined;

  analyze(astSymbol: AstSymbol | AstImportInternal): void;
}

/**
 * Used with ExportAnalyzer.fetchAstModuleBySourceFile() to provide contextual information about how the source file
 * was imported.
 */
interface IAstModuleReference {
  /**
   * For example, if we are following a statement like `import { X } from 'some-package'`, this will be the
   * string `"some-package"`.
   */
  moduleSpecifier: string;

  /**
   * For example, if we are following a statement like `import { X } from 'some-package'`, this will be the
   * symbol for `X`.
   */
  moduleSpecifierSymbol: ts.Symbol;
}

/**
 * The ExportAnalyzer is an internal part of AstSymbolTable that has been moved out into its own source file
 * because it is a complex and mostly self-contained algorithm.
 *
 * Its job is to build up AstModule objects by crawling import statements to discover where declarations come from.
 * This is conceptually the same as the compiler's own TypeChecker.getExportsOfModule(), except that when
 * ExportAnalyzer encounters a declaration that was imported from an external package, it remembers how it was imported
 * (i.e. the AstImport object).  Today the compiler API does not expose this information, which is crucial for
 * generating .d.ts rollups.
 */
export class ExportAnalyzer {
  // Captures "@a/b" or "d" from these examples:
  //   @a/b
  //   @a/b/c
  //   d
  //   d/
  //   d/e
  private static _modulePathRegExp: RegExp = /^((?:@[^@\/\s]+\/)?[^@\/\s]+)(?:.*)$/;

  private readonly _program: ts.Program;
  private readonly _typeChecker: ts.TypeChecker;
  private readonly _bundledPackageNames: ReadonlySet<string>;
  private readonly _astSymbolTable: IAstSymbolTable;

  private readonly _astModulesByModuleSymbol: Map<ts.Symbol, AstModule> = new Map<ts.Symbol, AstModule>();

  // Used with isImportableAmbientSourceFile()
  private readonly _importableAmbientSourceFiles: Set<ts.SourceFile> = new Set<ts.SourceFile>();

  private readonly _astImportsByKey: Map<string, AstImport> = new Map<string, AstImport>();
  private readonly _astImportInternalsByAstModule: Map<AstModule, AstImportInternal> = new Map<
    AstModule,
    AstImportInternal
  >();

  public constructor(
    program: ts.Program,
    typeChecker: ts.TypeChecker,
    bundledPackageNames: ReadonlySet<string>,
    astSymbolTable: IAstSymbolTable
  ) {
    this._program = program;
    this._typeChecker = typeChecker;
    this._bundledPackageNames = bundledPackageNames;
    this._astSymbolTable = astSymbolTable;
  }

  /**
   * For a given source file, this analyzes all of its exports and produces an AstModule object.
   *
   * @param moduleReference - contextual information about the import statement that took us to this source file.
   * or `undefined` if this source file is the initial entry point
   */
  public fetchAstModuleFromSourceFile(
    sourceFile: ts.SourceFile,
    moduleReference: IAstModuleReference | undefined
  ): AstModule {
    const moduleSymbol: ts.Symbol = this._getModuleSymbolFromSourceFile(sourceFile, moduleReference);

    // Don't traverse into a module that we already processed before:
    // The compiler allows m1 to have "export * from 'm2'" and "export * from 'm3'",
    // even if m2 and m3 both have "export * from 'm4'".
    let astModule: AstModule | undefined = this._astModulesByModuleSymbol.get(moduleSymbol);
    if (!astModule) {
      // (If moduleReference === undefined, then this is the entry point of the local project being analyzed.)
      let externalModulePath: string | undefined = undefined;
      if (moduleReference !== undefined) {
        // Match:       "@microsoft/sp-lodash-subset" or "lodash/has"
        // but ignore:  "../folder/LocalFile"
        if (this._isExternalModulePath(moduleReference.moduleSpecifier)) {
          externalModulePath = moduleReference.moduleSpecifier;
        }
      }

      astModule = new AstModule({ sourceFile, moduleSymbol, externalModulePath });

      this._astModulesByModuleSymbol.set(moduleSymbol, astModule);

      if (astModule.isExternal) {
        // It's an external package, so do the special simplified analysis that doesn't crawl into referenced modules
        for (const exportedSymbol of this._typeChecker.getExportsOfModule(moduleSymbol)) {
          if (externalModulePath === undefined) {
            throw new InternalError(
              'Failed assertion: externalModulePath=undefined but astModule.isExternal=true'
            );
          }

          const followedSymbol: ts.Symbol = TypeScriptHelpers.followAliases(
            exportedSymbol,
            this._typeChecker
          );

          // Ignore virtual symbols that don't have any declarations
          if (TypeScriptHelpers.hasAnyDeclarations(followedSymbol)) {
            const astSymbol: AstSymbol | undefined = this._astSymbolTable.fetchAstSymbol({
              followedSymbol: followedSymbol,
              isExternal: astModule.isExternal,
              includeNominalAnalysis: true,
              addIfMissing: true
            });

            if (!astSymbol) {
              throw new Error(
                `Unsupported export ${JSON.stringify(exportedSymbol.name)}:\n` +
                  SourceFileLocationFormatter.formatDeclaration(followedSymbol.declarations[0])
              );
            }

            astModule.cachedExportedEntities.set(exportedSymbol.name, astSymbol);
          }
        }
      } else {
        // The module is part of the local project, so do the full analysis

        if (moduleSymbol.exports) {
          // The "export * from 'module-name';" declarations are all attached to a single virtual symbol
          // whose name is InternalSymbolName.ExportStar
          const exportStarSymbol: ts.Symbol | undefined = moduleSymbol.exports.get(
            ts.InternalSymbolName.ExportStar
          );
          if (exportStarSymbol) {
            for (const exportStarDeclaration of exportStarSymbol.getDeclarations() || []) {
              if (ts.isExportDeclaration(exportStarDeclaration)) {
                const starExportedModule: AstModule | undefined = this._fetchSpecifierAstModule(
                  exportStarDeclaration,
                  exportStarSymbol
                );

                if (starExportedModule !== undefined) {
                  astModule.starExportedModules.add(starExportedModule);
                }
              } else {
                // Ignore ExportDeclaration nodes that don't match the expected pattern
                // TODO: Should we report a warning?
              }
            }
          }
        }
      }
    }

    return astModule;
  }

  /**
   * Retrieves the symbol for the module corresponding to the ts.SourceFile that is being imported/exported.
   *
   * @remarks
   * The `module` keyword can be used to declare multiple TypeScript modules inside a single source file.
   * (This is a deprecated construct and mainly used for typings such as `@types/node`.)  In this situation,
   * `moduleReference` helps us to fish out the correct module symbol.
   */
  private _getModuleSymbolFromSourceFile(
    sourceFile: ts.SourceFile,
    moduleReference: IAstModuleReference | undefined
  ): ts.Symbol {
    const moduleSymbol: ts.Symbol | undefined = TypeScriptInternals.tryGetSymbolForDeclaration(
      sourceFile,
      this._typeChecker
    );
    if (moduleSymbol !== undefined) {
      // This is the normal case.  The SourceFile acts is a module and has a symbol.
      return moduleSymbol;
    }

    if (moduleReference !== undefined) {
      // But there is also an elaborate case where the source file contains one or more "module" declarations,
      // and our moduleReference took us to one of those.

      // eslint-disable-next-line no-bitwise
      if ((moduleReference.moduleSpecifierSymbol.flags & ts.SymbolFlags.Alias) !== 0) {
        // Follow the import/export declaration to one hop the exported item inside the target module
        let followedSymbol: ts.Symbol | undefined = TypeScriptInternals.getImmediateAliasedSymbol(
          moduleReference.moduleSpecifierSymbol,
          this._typeChecker
        );

        if (followedSymbol === undefined) {
          // This is a workaround for a compiler bug where getImmediateAliasedSymbol() sometimes returns undefined
          followedSymbol = this._typeChecker.getAliasedSymbol(moduleReference.moduleSpecifierSymbol);
        }

        if (followedSymbol !== undefined && followedSymbol !== moduleReference.moduleSpecifierSymbol) {
          // The parent of the exported symbol will be the module that we're importing from
          const parent: ts.Symbol | undefined = TypeScriptInternals.getSymbolParent(followedSymbol);
          if (parent !== undefined) {
            // Make sure the thing we found is a module
            // eslint-disable-next-line no-bitwise
            if ((parent.flags & ts.SymbolFlags.ValueModule) !== 0) {
              // Record that that this is an ambient module that can also be imported from
              this._importableAmbientSourceFiles.add(sourceFile);
              return parent;
            }
          }
        }
      }
    }

    throw new InternalError('Unable to determine module for: ' + sourceFile.fileName);
  }

  /**
   * Implementation of {@link AstSymbolTable.fetchAstModuleExportInfo}.
   */
  public fetchAstModuleExportInfo(entryPointAstModule: AstModule): AstModuleExportInfo {
    if (entryPointAstModule.isExternal) {
      throw new Error('fetchAstModuleExportInfo() is not supported for external modules');
    }

    if (entryPointAstModule.astModuleExportInfo === undefined) {
      const astModuleExportInfo: AstModuleExportInfo = new AstModuleExportInfo();

      this._collectAllExportsRecursive(astModuleExportInfo, entryPointAstModule, new Set<AstModule>());

      entryPointAstModule.astModuleExportInfo = astModuleExportInfo;
    }
    return entryPointAstModule.astModuleExportInfo;
  }

  /**
   * Returns true if the module specifier refers to an external package.  Ignores packages listed in the
   * "bundledPackages" setting from the api-extractor.json config file.
   *
   * @remarks
   * Examples:
   *
   * - NO:  `./file1`
   * - YES: `library1/path/path`
   * - YES: `@my-scope/my-package`
   */
  private _isExternalModulePath(moduleSpecifier: string): boolean {
    if (ts.isExternalModuleNameRelative(moduleSpecifier)) {
      return false;
    }

    const match: RegExpExecArray | null = ExportAnalyzer._modulePathRegExp.exec(moduleSpecifier);
    if (match) {
      // Extract "@my-scope/my-package" from "@my-scope/my-package/path/module"
      const packageName: string = match[1];
      if (this._bundledPackageNames.has(packageName)) {
        return false;
      }
    }

    return true;
  }

  /**
   * Returns true if when we analyzed sourceFile, we found that it contains an "export=" statement that allows
   * it to behave /either/ as an ambient module /or/ as a regular importable module.  In this case,
   * `AstSymbolTable._fetchAstSymbol()` will analyze its symbols even though `TypeScriptHelpers.isAmbient()`
   * returns true.
   */
  public isImportableAmbientSourceFile(sourceFile: ts.SourceFile): boolean {
    return this._importableAmbientSourceFiles.has(sourceFile);
  }

  private _collectAllExportsRecursive(
    astModuleExportInfo: AstModuleExportInfo,
    astModule: AstModule,
    visitedAstModules: Set<AstModule>
  ): void {
    if (visitedAstModules.has(astModule)) {
      return;
    }
    visitedAstModules.add(astModule);

    if (astModule.isExternal) {
      astModuleExportInfo.starExportedExternalModules.add(astModule);
    } else {
      // Fetch each of the explicit exports for this module
      if (astModule.moduleSymbol.exports) {
        astModule.moduleSymbol.exports.forEach((exportSymbol, exportName) => {
          switch (exportName) {
            case ts.InternalSymbolName.ExportStar:
            case ts.InternalSymbolName.ExportEquals:
              break;
            default:
              // Don't collect the "export default" symbol unless this is the entry point module
              if (exportName !== ts.InternalSymbolName.Default || visitedAstModules.size === 1) {
                if (!astModuleExportInfo.exportedLocalEntities.has(exportSymbol.name)) {
                  const astEntity: AstEntity = this._getExportOfAstModule(exportSymbol.name, astModule);

                  if (astEntity instanceof AstSymbol && !astEntity.isExternal) {
                    this._astSymbolTable.analyze(astEntity);
                  }
                  if (astEntity instanceof AstImportInternal && !astEntity.astModule.isExternal) {
                    this._astSymbolTable.analyze(astEntity);
                  }

                  astModuleExportInfo.exportedLocalEntities.set(exportSymbol.name, astEntity);
                }
              }
              break;
          }
        });
      }

      for (const starExportedModule of astModule.starExportedModules) {
        this._collectAllExportsRecursive(astModuleExportInfo, starExportedModule, visitedAstModules);
      }
    }
  }

  /**
   * For a given symbol (which was encountered in the specified sourceFile), this fetches the AstEntity that it
   * refers to.  For example, if a particular interface describes the return value of a function, this API can help
   * us determine a TSDoc declaration reference for that symbol (if the symbol is exported).
   */
  public fetchReferencedAstEntity(
    symbol: ts.Symbol,
    referringModuleIsExternal: boolean
  ): AstEntity | undefined {
    // eslint-disable-next-line no-bitwise
    if ((symbol.flags & ts.SymbolFlags.FunctionScopedVariable) !== 0) {
      // If a symbol refers back to part of its own definition, don't follow that rabbit hole
      // Example:
      //
      // function f(x: number): typeof x {
      //    return 123;
      // }
      return undefined;
    }

    let current: ts.Symbol = symbol;

    if (referringModuleIsExternal) {
      current = TypeScriptHelpers.followAliases(symbol, this._typeChecker);
    } else {
      for (;;) {
        // Is this symbol an import/export that we need to follow to find the real declaration?
        for (const declaration of current.declarations || []) {
          let matchedAstEntity: AstEntity | undefined;
          matchedAstEntity = this._tryMatchExportDeclaration(declaration, current);
          if (matchedAstEntity !== undefined) {
            return matchedAstEntity;
          }
          matchedAstEntity = this._tryMatchImportDeclaration(declaration, current);
          if (matchedAstEntity !== undefined) {
            return matchedAstEntity;
          }
        }

        // eslint-disable-next-line no-bitwise
        if (!(current.flags & ts.SymbolFlags.Alias)) {
          break;
        }

        const currentAlias: ts.Symbol = TypeScriptInternals.getImmediateAliasedSymbol(
          current,
          this._typeChecker
        );
        // Stop if we reach the end of the chain
        if (!currentAlias || currentAlias === current) {
          break;
        }

        current = currentAlias;
      }
    }

    // Otherwise, assume it is a normal declaration
    const astSymbol: AstSymbol | undefined = this._astSymbolTable.fetchAstSymbol({
      followedSymbol: current,
      isExternal: referringModuleIsExternal,
      includeNominalAnalysis: false,
      addIfMissing: true
    });

    return astSymbol;
  }

  private _tryMatchExportDeclaration(
    declaration: ts.Declaration,
    declarationSymbol: ts.Symbol
  ): AstEntity | undefined {
    const exportDeclaration: ts.ExportDeclaration | undefined = TypeScriptHelpers.findFirstParent<
      ts.ExportDeclaration
    >(declaration, ts.SyntaxKind.ExportDeclaration);

    if (exportDeclaration) {
      let exportName: string | undefined = undefined;

      if (declaration.kind === ts.SyntaxKind.ExportSpecifier) {
        // EXAMPLE:
        // "export { A } from './file-a';"
        //
        // ExportDeclaration:
        //   ExportKeyword:  pre=[export] sep=[ ]
        //   NamedExports:
        //     FirstPunctuation:  pre=[{] sep=[ ]
        //     SyntaxList:
        //       ExportSpecifier:  <------------- declaration
        //         Identifier:  pre=[A] sep=[ ]
        //     CloseBraceToken:  pre=[}] sep=[ ]
        //   FromKeyword:  pre=[from] sep=[ ]
        //   StringLiteral:  pre=['./file-a']
        //   SemicolonToken:  pre=[;]

        // Example: " ExportName as RenamedName"
        const exportSpecifier: ts.ExportSpecifier = declaration as ts.ExportSpecifier;
        exportName = (exportSpecifier.propertyName || exportSpecifier.name).getText().trim();
      } else {
        throw new InternalError(
          `Unimplemented export declaration kind: ${declaration.getText()}\n` +
            SourceFileLocationFormatter.formatDeclaration(declaration)
        );
      }

      // Ignore "export { A }" without a module specifier
      if (exportDeclaration.moduleSpecifier) {
        const externalModulePath: string | undefined = this._tryGetExternalModulePath(
          exportDeclaration,
          declarationSymbol
        );

        if (externalModulePath !== undefined) {
          return this._fetchAstImport(declarationSymbol, {
            importKind: AstImportKind.NamedImport,
            modulePath: externalModulePath,
            exportName: exportName,
            isTypeOnly: false
          });
        }

        return this._getExportOfSpecifierAstModule(exportName, exportDeclaration, declarationSymbol);
      }
    }

    return undefined;
  }

  private _tryMatchImportDeclaration(
    declaration: ts.Declaration,
    declarationSymbol: ts.Symbol
  ): AstEntity | undefined {
    const importDeclaration: ts.ImportDeclaration | undefined = TypeScriptHelpers.findFirstParent<
      ts.ImportDeclaration
    >(declaration, ts.SyntaxKind.ImportDeclaration);

    if (importDeclaration) {
      const externalModulePath: string | undefined = this._tryGetExternalModulePath(
        importDeclaration,
        declarationSymbol
      );

      if (declaration.kind === ts.SyntaxKind.NamespaceImport) {
        // EXAMPLE:
        // "import * as theLib from 'the-lib';"
        //
        // ImportDeclaration:
        //   ImportKeyword:  pre=[import] sep=[ ]
        //   ImportClause:
        //     NamespaceImport:  <------------- declaration
        //       AsteriskToken:  pre=[*] sep=[ ]
        //       AsKeyword:  pre=[as] sep=[ ]
        //       Identifier:  pre=[theLib] sep=[ ]
        //   FromKeyword:  pre=[from] sep=[ ]
        //   StringLiteral:  pre=['the-lib']
        //   SemicolonToken:  pre=[;]

        if (externalModulePath === undefined) {
          const astModule: AstModule = this._fetchSpecifierAstModule(importDeclaration, declarationSymbol);
          let astImportInternal: AstImportInternal | undefined = this._astImportInternalsByAstModule.get(
            astModule
          );
          if (!astImportInternal) {
            astImportInternal = new AstImportInternal({
              importKind: AstImportInternalKind.StarImport,
              exportName: declarationSymbol.name,
              astModule: astModule
            });
            this._astImportInternalsByAstModule.set(astModule, astImportInternal);
          }
          return astImportInternal;
        }

        // Here importSymbol=undefined because {@inheritDoc} and such are not going to work correctly for
        // a package or source file.
        return this._fetchAstImport(undefined, {
          importKind: AstImportKind.StarImport,
          exportName: declarationSymbol.name,
          modulePath: externalModulePath,
          isTypeOnly: ExportAnalyzer._getIsTypeOnly(importDeclaration)
        });
      }

      if (declaration.kind === ts.SyntaxKind.ImportSpecifier) {
        // EXAMPLE:
        // "import { A, B } from 'the-lib';"
        //
        // ImportDeclaration:
        //   ImportKeyword:  pre=[import] sep=[ ]
        //   ImportClause:
        //     NamedImports:
        //       FirstPunctuation:  pre=[{] sep=[ ]
        //       SyntaxList:
        //         ImportSpecifier:  <------------- declaration
        //           Identifier:  pre=[A]
        //         CommaToken:  pre=[,] sep=[ ]
        //         ImportSpecifier:
        //           Identifier:  pre=[B] sep=[ ]
        //       CloseBraceToken:  pre=[}] sep=[ ]
        //   FromKeyword:  pre=[from] sep=[ ]
        //   StringLiteral:  pre=['the-lib']
        //   SemicolonToken:  pre=[;]

        // Example: " ExportName as RenamedName"
        const importSpecifier: ts.ImportSpecifier = declaration as ts.ImportSpecifier;
        const exportName: string = (importSpecifier.propertyName || importSpecifier.name).getText().trim();

        if (externalModulePath !== undefined) {
          return this._fetchAstImport(declarationSymbol, {
            importKind: AstImportKind.NamedImport,
            modulePath: externalModulePath,
            exportName: exportName,
            isTypeOnly: ExportAnalyzer._getIsTypeOnly(importDeclaration)
          });
        }

        return this._getExportOfSpecifierAstModule(exportName, importDeclaration, declarationSymbol);
      } else if (declaration.kind === ts.SyntaxKind.ImportClause) {
        // EXAMPLE:
        // "import A, { B } from './A';"
        //
        // ImportDeclaration:
        //   ImportKeyword:  pre=[import] sep=[ ]
        //   ImportClause:  <------------- declaration (referring to A)
        //     Identifier:  pre=[A]
        //     CommaToken:  pre=[,] sep=[ ]
        //     NamedImports:
        //       FirstPunctuation:  pre=[{] sep=[ ]
        //       SyntaxList:
        //         ImportSpecifier:
        //           Identifier:  pre=[B] sep=[ ]
        //       CloseBraceToken:  pre=[}] sep=[ ]
        //   FromKeyword:  pre=[from] sep=[ ]
        //   StringLiteral:  pre=['./A']
        //   SemicolonToken:  pre=[;]

        const importClause: ts.ImportClause = declaration as ts.ImportClause;
        const exportName: string = importClause.name
          ? importClause.name.getText().trim()
          : ts.InternalSymbolName.Default;

        if (externalModulePath !== undefined) {
          return this._fetchAstImport(declarationSymbol, {
            importKind: AstImportKind.DefaultImport,
            modulePath: externalModulePath,
            exportName,
            isTypeOnly: ExportAnalyzer._getIsTypeOnly(importDeclaration)
          });
        }

        return this._getExportOfSpecifierAstModule(
          ts.InternalSymbolName.Default,
          importDeclaration,
          declarationSymbol
        );
      } else {
        throw new InternalError(
          `Unimplemented import declaration kind: ${declaration.getText()}\n` +
            SourceFileLocationFormatter.formatDeclaration(declaration)
        );
      }
    }

    if (ts.isImportEqualsDeclaration(declaration)) {
      // EXAMPLE:
      // import myLib = require('my-lib');
      //
      // ImportEqualsDeclaration:
      //   ImportKeyword:  pre=[import] sep=[ ]
      //   Identifier:  pre=[myLib] sep=[ ]
      //   FirstAssignment:  pre=[=] sep=[ ]
      //   ExternalModuleReference:
      //     RequireKeyword:  pre=[require]
      //     OpenParenToken:  pre=[(]
      //     StringLiteral:  pre=['my-lib']
      //     CloseParenToken:  pre=[)]
      //   SemicolonToken:  pre=[;]
      if (ts.isExternalModuleReference(declaration.moduleReference)) {
        if (ts.isStringLiteralLike(declaration.moduleReference.expression)) {
          const variableName: string = TypeScriptInternals.getTextOfIdentifierOrLiteral(declaration.name);
          const externalModuleName: string = TypeScriptInternals.getTextOfIdentifierOrLiteral(
            declaration.moduleReference.expression
          );

          return this._fetchAstImport(declarationSymbol, {
            importKind: AstImportKind.EqualsImport,
            modulePath: externalModuleName,
            exportName: variableName,
            isTypeOnly: false
          });
        }
        // EqualsImport by namespace.
        // EXAMPLE:
        // import myLib2 = myLib;
        // import B = myLib.A.B;
      } else {
        const reversedIdentifiers: ts.Identifier[] = [];
        if (ts.isIdentifier(declaration.moduleReference)) {
          reversedIdentifiers.push(declaration.moduleReference);
        } else {
          let current: ts.QualifiedName | undefined = declaration.moduleReference;
          while (true) {
            reversedIdentifiers.push(current.right);
            if (ts.isIdentifier(current.left)) {
              reversedIdentifiers.push(current.left);
              break;
            } else {
              current = current.left;
            }
          }
        }

        const exportSubPath: string[] = [];
        let externalImport: AstImport | undefined;
        for (let i = reversedIdentifiers.length - 1; i >= 0; i--) {
          const identifier: ts.Identifier = reversedIdentifiers[i];
          if (!externalImport) {
            // find the first external import as the base namespace
            const symbol: ts.Symbol | undefined = this._typeChecker.getSymbolAtLocation(identifier);
            if (!symbol) {
              throw new Error('Symbol not found for identifier: ' + identifier.getText());
            }
            const astEntity: AstEntity | AstImport | undefined = this.fetchReferencedAstEntity(symbol, false);
            if (astEntity instanceof AstImport) {
              externalImport = astEntity;
            }
          } else {
            exportSubPath.push(identifier.getText().trim());
          }
        }

        if (externalImport) {
          if (exportSubPath.length === 0) {
            return externalImport;
          } else {
            return this._fetchAstImport(declarationSymbol, {
              importKind: externalImport.importKind,
              modulePath: externalImport.modulePath,
              exportName: last(exportSubPath)!,
              exportPath: externalImport.exportPath.concat(exportSubPath),
              isTypeOnly: false
            });
          }
        }
      }
    }

    const importTypeNode: ts.Node | undefined = TypeScriptHelpers.findFirstChildNode(
      declaration,
      ts.SyntaxKind.ImportType
    );
    if (importTypeNode) {
      throw new Error(
        'The expression contains an import() type, which is not yet supported by API Extractor:\n' +
          SourceFileLocationFormatter.formatDeclaration(importTypeNode)
      );
    }

    return undefined;
  }

  private static _getIsTypeOnly(importDeclaration: ts.ImportDeclaration): boolean {
    if (importDeclaration.importClause) {
      return !!importDeclaration.importClause.isTypeOnly;
    }
    return false;
  }

  private _getExportOfSpecifierAstModule(
    exportName: string,
    importOrExportDeclaration: ts.ImportDeclaration | ts.ExportDeclaration,
    exportSymbol: ts.Symbol
  ): AstEntity {
    const specifierAstModule: AstModule = this._fetchSpecifierAstModule(
      importOrExportDeclaration,
      exportSymbol
    );
    const astEntity: AstEntity = this._getExportOfAstModule(exportName, specifierAstModule);
    return astEntity;
  }

  private _getExportOfAstModule(exportName: string, astModule: AstModule): AstEntity {
    const visitedAstModules: Set<AstModule> = new Set<AstModule>();
    const astEntity: AstEntity | undefined = this._tryGetExportOfAstModule(
      exportName,
      astModule,
      visitedAstModules
    );
    if (astEntity === undefined) {
      throw new InternalError(
        `Unable to analyze the export ${JSON.stringify(exportName)} in\n` + astModule.sourceFile.fileName
      );
    }
    return astEntity;
  }

  /**
   * Implementation of {@link AstSymbolTable.tryGetExportOfAstModule}.
   */
  public tryGetExportOfAstModule(exportName: string, astModule: AstModule): AstEntity | undefined {
    const visitedAstModules: Set<AstModule> = new Set<AstModule>();
    return this._tryGetExportOfAstModule(exportName, astModule, visitedAstModules);
  }

  public tryGetReferencedAstImport(astImport: AstImport): AstImport | undefined {
    if (astImport.exportPath) {
      const referencedImport: AstImport | undefined = this._astImportsByKey.get(
        AstImport.getKey({
          importKind: astImport.importKind,
          modulePath: astImport.modulePath,
          exportName: astImport.exportPath[0],
          isTypeOnly: false
        })
      );
      if (referencedImport === undefined) {
        throw new Error(
          `For an AstImport of "EqualsImport" from namespace, there must have a referenced base AstImport.`
        );
      }
      return referencedImport;
    }
  }

  private _tryGetExportOfAstModule(
    exportName: string,
    astModule: AstModule,
    visitedAstModules: Set<AstModule>
  ): AstEntity | undefined {
    if (visitedAstModules.has(astModule)) {
      return undefined;
    }
    visitedAstModules.add(astModule);

    let astEntity: AstEntity | undefined = astModule.cachedExportedEntities.get(exportName);
    if (astEntity !== undefined) {
      return astEntity;
    }

    // Try the explicit exports
    const escapedExportName: ts.__String = ts.escapeLeadingUnderscores(exportName);
    if (astModule.moduleSymbol.exports) {
      const exportSymbol: ts.Symbol | undefined = astModule.moduleSymbol.exports.get(escapedExportName);
      if (exportSymbol) {
        astEntity = this.fetchReferencedAstEntity(exportSymbol, astModule.isExternal);

        if (astEntity !== undefined) {
          astModule.cachedExportedEntities.set(exportName, astEntity); // cache for next time
          return astEntity;
        }
      }
    }

    // Try each of the star imports
    for (const starExportedModule of astModule.starExportedModules) {
      astEntity = this._tryGetExportOfAstModule(exportName, starExportedModule, visitedAstModules);

      if (astEntity !== undefined) {
        if (starExportedModule.externalModulePath !== undefined) {
          // This entity was obtained from an external module, so return an AstImport instead
          const astSymbol: AstSymbol = astEntity as AstSymbol;
          return this._fetchAstImport(astSymbol.followedSymbol, {
            importKind: AstImportKind.NamedImport,
            modulePath: starExportedModule.externalModulePath,
            exportName: exportName,
            isTypeOnly: false
          });
        }

        return astEntity;
      }
    }

    return undefined;
  }

  private _tryGetExternalModulePath(
    importOrExportDeclaration: ts.ImportDeclaration | ts.ExportDeclaration,
    exportSymbol: ts.Symbol
  ): string | undefined {
    // The name of the module, which could be like "./SomeLocalFile' or like 'external-package/entry/point'
    const moduleSpecifier: string | undefined = TypeScriptHelpers.getModuleSpecifier(
      importOrExportDeclaration
    );
    if (!moduleSpecifier) {
      throw new InternalError(
        'Unable to parse module specifier\n' +
          SourceFileLocationFormatter.formatDeclaration(importOrExportDeclaration)
      );
    }

    // Match:       "@microsoft/sp-lodash-subset" or "lodash/has"
    // but ignore:  "../folder/LocalFile"
    if (this._isExternalModulePath(moduleSpecifier)) {
      return moduleSpecifier;
    }

    return undefined;
  }

  /**
   * Given an ImportDeclaration of the form `export { X } from "___";`, this interprets the module specifier (`"___"`)
   * and fetches the corresponding AstModule object.
   */
  private _fetchSpecifierAstModule(
    importOrExportDeclaration: ts.ImportDeclaration | ts.ExportDeclaration,
    exportSymbol: ts.Symbol
  ): AstModule {
    // The name of the module, which could be like "./SomeLocalFile' or like 'external-package/entry/point'
    const moduleSpecifier: string | undefined = TypeScriptHelpers.getModuleSpecifier(
      importOrExportDeclaration
    );
    if (!moduleSpecifier) {
      throw new InternalError(
        'Unable to parse module specifier\n' +
          SourceFileLocationFormatter.formatDeclaration(importOrExportDeclaration)
      );
    }

    const resolvedModule: ts.ResolvedModuleFull | undefined = TypeScriptInternals.getResolvedModule(
      importOrExportDeclaration.getSourceFile(),
      moduleSpecifier
    );

    if (resolvedModule === undefined) {
      // This should not happen, since getResolvedModule() specifically looks up names that the compiler
      // found in export declarations for this source file
      //
      // Encountered in https://github.com/microsoft/rushstack/issues/1914
      throw new InternalError(
        `getResolvedModule() could not resolve module name ${JSON.stringify(moduleSpecifier)}\n` +
          SourceFileLocationFormatter.formatDeclaration(importOrExportDeclaration)
      );
    }

    // Map the filename back to the corresponding SourceFile. This circuitous approach is needed because
    // we have no way to access the compiler's internal resolveExternalModuleName() function
    const moduleSourceFile: ts.SourceFile | undefined = this._program.getSourceFile(
      resolvedModule.resolvedFileName
    );
    if (!moduleSourceFile) {
      // This should not happen, since getResolvedModule() specifically looks up names that the compiler
      // found in export declarations for this source file
      throw new InternalError(
        `getSourceFile() failed to locate ${JSON.stringify(resolvedModule.resolvedFileName)}\n` +
          SourceFileLocationFormatter.formatDeclaration(importOrExportDeclaration)
      );
    }

    const moduleReference: IAstModuleReference = {
      moduleSpecifier: moduleSpecifier,
      moduleSpecifierSymbol: exportSymbol
    };
    const specifierAstModule: AstModule = this.fetchAstModuleFromSourceFile(
      moduleSourceFile,
      moduleReference
    );

    return specifierAstModule;
  }

  private _fetchAstImport(importSymbol: ts.Symbol | undefined, options: IAstImportOptions): AstImport {
    const key: string = AstImport.getKey(options);

    let astImport: AstImport | undefined = this._astImportsByKey.get(key);

    if (!astImport) {
      astImport = new AstImport(options);
      this._astImportsByKey.set(key, astImport);

      if (importSymbol) {
        const followedSymbol: ts.Symbol = TypeScriptHelpers.followAliases(importSymbol, this._typeChecker);

        astImport.astSymbol = this._astSymbolTable.fetchAstSymbol({
          followedSymbol: followedSymbol,
          isExternal: true,
          includeNominalAnalysis: false,
          addIfMissing: true
        });
      }
    } else {
      // If we encounter at least one import that does not use the type-only form,
      // then the .d.ts rollup will NOT use "import type".
      if (!options.isTypeOnly) {
        astImport.isTypeOnlyEverywhere = false;
      }
    }

    return astImport;
  }
}<|MERGE_RESOLUTION|>--- conflicted
+++ resolved
@@ -11,11 +11,8 @@
 import { TypeScriptInternals } from './TypeScriptInternals';
 import { SourceFileLocationFormatter } from './SourceFileLocationFormatter';
 import { IFetchAstSymbolOptions, AstEntity } from './AstSymbolTable';
-<<<<<<< HEAD
 import { AstImportInternal, AstImportInternalKind } from './AstImportInternal';
-=======
 import { last } from 'lodash';
->>>>>>> 5a42ae66
 
 /**
  * Exposes the minimal APIs from AstSymbolTable that are needed by ExportAnalyzer.
