--- conflicted
+++ resolved
@@ -487,7 +487,6 @@
         //   SemicolonToken:  pre=[;]
 
         if (externalModulePath === undefined) {
-<<<<<<< HEAD
           const astModule: AstModule = this._fetchSpecifierAstModule(importDeclaration, declarationSymbol);
           let astImportInternal: AstImportInternal | undefined = this._astImportInternalsByAstModule.get(astModule);
           if (!astImportInternal) {
@@ -499,15 +498,6 @@
             this._astImportInternalsByAstModule.set(astModule, astImportInternal);
           }
           return astImportInternal;
-=======
-          // The implementation here only works when importing from an external module.
-          // The full solution is tracked by: https://github.com/microsoft/rushstack/issues/1029
-          throw new Error(
-            '"import * as ___ from ___;" is not supported yet for local files.' +
-              '\nFailure in: ' +
-              importDeclaration.getSourceFile().fileName
-          );
->>>>>>> c9d2fd43
         }
 
         // Here importSymbol=undefined because {@inheritDoc} and such are not going to work correctly for
