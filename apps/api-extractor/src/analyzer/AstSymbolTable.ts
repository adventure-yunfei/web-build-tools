--- conflicted
+++ resolved
@@ -14,11 +14,8 @@
 import { MessageRouter } from '../collector/MessageRouter';
 import { TypeScriptInternals, IGlobalVariableAnalyzer } from './TypeScriptInternals';
 import { StringChecks } from './StringChecks';
-<<<<<<< HEAD
 import { AstImportInternal } from './AstImportInternal';
-=======
 import { SourceFileLocationFormatter } from './SourceFileLocationFormatter';
->>>>>>> c9d2fd43
 
 export type AstEntity = AstSymbol | AstImport | AstImportInternal;
 
