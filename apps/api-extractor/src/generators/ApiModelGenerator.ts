--- conflicted
+++ resolved
@@ -111,17 +111,12 @@
     for (const entity of this._collector.entities) {
       // Only process entities that are exported from the entry point. Entities that are exported from
       // `AstNamespaceImport` entities will be processed by `_processAstNamespaceImport`. However, if
-<<<<<<< HEAD
-      // we are including forgotten exports, then process everything.
-      if (entity.exportedFromEntryPoint || this._collector.extractorConfig.docModelIncludeForgottenExports) {
-        const exportedName: string | undefined = Array.from(entity.exportNames)[0] || entity.nameForEmit;
-=======
       // we are including forgotten exports, then process everything (except `AstNamespaceImport` members).
       if (
         entity.exportedFromEntryPoint ||
         (this._collector.extractorConfig.docModelIncludeForgottenExports && !entity.exported)
       ) {
->>>>>>> 9df5810c
+        const exportedName: string | undefined = Array.from(entity.exportNames)[0] || entity.nameForEmit;
         this._processAstEntity(entity.astEntity, {
           name: exportedName!,
           isExported: entity.exportedFromEntryPoint,
