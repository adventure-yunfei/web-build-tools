// Copyright (c) Microsoft Corporation. All rights reserved. Licensed under the MIT license.
// See LICENSE in the project root for license information.

/* eslint-disable no-bitwise */

import * as path from 'path';
import * as ts from 'typescript';
import type * as tsdoc from '@microsoft/tsdoc';
import {
  ApiModel,
  ApiClass,
  ApiPackage,
  ApiEntryPoint,
  ApiMethod,
  ApiNamespace,
  ApiInterface,
  ApiPropertySignature,
  type ApiItemContainerMixin,
  ReleaseTag,
  ApiProperty,
  ApiMethodSignature,
  type IApiParameterOptions,
  ApiEnum,
  ApiEnumMember,
  type IExcerptTokenRange,
  type IExcerptToken,
  ApiConstructor,
  ApiConstructSignature,
  ApiFunction,
  ApiIndexSignature,
  ApiVariable,
  ApiTypeAlias,
  ApiCallSignature,
  type IApiTypeParameterOptions,
  EnumMemberOrder
} from '@microsoft/api-extractor-model';
import { Path } from '@rushstack/node-core-library';

import type { Collector } from '../collector/Collector';
import type { ISourceLocation } from '../collector/SourceMapper';
import type { AstDeclaration } from '../analyzer/AstDeclaration';
import { ExcerptBuilder, type IExcerptBuilderNodeToCapture } from './ExcerptBuilder';
import { AstSymbol } from '../analyzer/AstSymbol';
import { DeclarationReferenceGenerator } from './DeclarationReferenceGenerator';
import type { ApiItemMetadata } from '../collector/ApiItemMetadata';
import type { DeclarationMetadata } from '../collector/DeclarationMetadata';
import { AstNamespaceImport } from '../analyzer/AstNamespaceImport';
import type { AstEntity } from '../analyzer/AstEntity';
import type { AstModule } from '../analyzer/AstModule';
import { TypeScriptInternals } from '../analyzer/TypeScriptInternals';

interface IProcessAstEntityContext {
  name: string;
  isExported: boolean;
  parentApiItem: ApiItemContainerMixin;
}

export class ApiModelGenerator {
  private readonly _collector: Collector;
  private readonly _apiModel: ApiModel;
  private readonly _referenceGenerator: DeclarationReferenceGenerator;
  private readonly _apiModelTrimming: ReleaseTag;

  public constructor(collector: Collector) {
    this._collector = collector;

    let apiModelTrimming: ReleaseTag;
    switch (process.env.API_MODEL_TRIMMING) {
      case 'internal':
        apiModelTrimming = ReleaseTag.Internal;
        break;
      case 'alpha':
        apiModelTrimming = ReleaseTag.Alpha;
        break;
      case 'beta':
        apiModelTrimming = ReleaseTag.Beta;
        break;
      case 'public':
        apiModelTrimming = ReleaseTag.Public;
        break;
      case undefined:
        apiModelTrimming = ReleaseTag.Beta;
        break;
      default:
        throw new Error(`invalid API_MODEL_TRIMMING: ${process.env.API_MODEL_TRIMMING}`);
    }
    this._apiModelTrimming = apiModelTrimming;

    this._apiModel = new ApiModel();
    this._referenceGenerator = new DeclarationReferenceGenerator(collector);
  }

  public get apiModel(): ApiModel {
    return this._apiModel;
  }

  public buildApiPackage(): ApiPackage {
    const packageDocComment: tsdoc.DocComment | undefined = this._collector.workingPackage.tsdocComment;

    const apiPackage: ApiPackage = new ApiPackage({
      name: this._collector.workingPackage.name,
      docComment: packageDocComment,
      tsdocConfiguration: this._collector.extractorConfig.tsdocConfiguration,
      projectFolderUrl: this._collector.extractorConfig.projectFolderUrl
    });
    this._apiModel.addMember(apiPackage);

    const apiEntryPoint: ApiEntryPoint = new ApiEntryPoint({ name: '' });
    apiPackage.addMember(apiEntryPoint);

    for (const entity of this._collector.entities) {
      // Only process entities that are exported from the entry point. Entities that are exported from
      // `AstNamespaceImport` entities will be processed by `_processAstNamespaceImport`. However, if
      // we are including forgotten exports, then process everything (except `AstNamespaceImport` members).
      if (
        entity.exportedFromEntryPoint ||
        (this._collector.extractorConfig.docModelIncludeForgottenExports && !entity.exported)
      ) {
        const exportedName: string | undefined = Array.from(entity.exportNames)[0] || entity.nameForEmit;
        this._processAstEntity(entity.astEntity, {
          name: exportedName!,
          isExported: entity.exportedFromEntryPoint,
          parentApiItem: apiEntryPoint
        });
      }
    }

    return apiPackage;
  }

  private _processAstEntity(astEntity: AstEntity, context: IProcessAstEntityContext): void {
    if (astEntity instanceof AstSymbol) {
      // Skip ancillary declarations; we will process them with the main declaration
      for (const astDeclaration of this._collector.getNonAncillaryDeclarations(astEntity)) {
        this._processDeclaration(astDeclaration, context);
      }
      return;
    }

    if (astEntity instanceof AstNamespaceImport) {
      // Note that a single API item can belong to two different AstNamespaceImport namespaces.  For example:
      //
      //   // file.ts defines "thing()"
      //   import * as example1 from "./file";
      //   import * as example2 from "./file";
      //
      //   // ...so here we end up with example1.thing() and example2.thing()
      //   export { example1, example2 }
      //
      // The current logic does not try to associate "thing()" with a specific parent.  Instead
      // the API documentation will show duplicated entries for example1.thing() and example2.thing().
      //
      // This could be improved in the future, but it requires a stable mechanism for choosing an associated parent.
      // For thoughts about this:  https://github.com/microsoft/rushstack/issues/1308
      this._processAstNamespaceImport(astEntity, context);
      return;
    }

    // TODO: Figure out how to represent reexported AstImport objects.  Basically we need to introduce a new
    // ApiItem subclass for "export alias", similar to a type alias, but representing declarations of the
    // form "export { X } from 'external-package'".  We can also use this to solve GitHub issue #950.
  }

  private _processAstNamespaceImport(
    astNamespaceImport: AstNamespaceImport,
    context: IProcessAstEntityContext
  ): void {
    const astModule: AstModule = astNamespaceImport.astModule;
    const { name, isExported, parentApiItem } = context;
    const containerKey: string = ApiNamespace.getContainerKey(name);
    const fileUrlPath: string = this._getFileUrlPath(astNamespaceImport.declaration);

    let apiNamespace: ApiNamespace | undefined = parentApiItem.tryGetMemberByKey(
      containerKey
    ) as ApiNamespace;

    if (apiNamespace === undefined) {
      apiNamespace = new ApiNamespace({
        name,
        docComment: undefined,
        releaseTag: ReleaseTag.None,
        excerptTokens: [],
        isExported,
        fileUrlPath
      });
      parentApiItem.addMember(apiNamespace);
    }

    astModule.astModuleExportInfo!.exportedLocalEntities.forEach(
      (exportedEntity: AstEntity, exportedName: string) => {
        this._processAstEntity(exportedEntity, {
          name: exportedName,
          isExported: true,
          parentApiItem: apiNamespace!
        });
      }
    );
  }

  private _processDeclaration(astDeclaration: AstDeclaration, context: IProcessAstEntityContext): void {
    if ((astDeclaration.modifierFlags & ts.ModifierFlags.Private) !== 0) {
      return; // trim out private declarations
    }

    const apiItemMetadata: ApiItemMetadata = this._collector.fetchApiItemMetadata(astDeclaration);
    const releaseTag: ReleaseTag = apiItemMetadata.effectiveReleaseTag;
<<<<<<< HEAD
    if (releaseTag !== ReleaseTag.None && ReleaseTag.compare(releaseTag, this._apiModelTrimming) < 0) {
      return; // trim out items under specified release tag
=======
    if (releaseTag === ReleaseTag.Internal) {
      return; // trim out items marked as "@internal"
>>>>>>> 71bbe86a
    }

    switch (astDeclaration.declaration.kind) {
      case ts.SyntaxKind.CallSignature:
        this._processApiCallSignature(astDeclaration, context);
        break;

      case ts.SyntaxKind.Constructor:
        this._processApiConstructor(astDeclaration, context);
        break;

      case ts.SyntaxKind.ConstructSignature:
        this._processApiConstructSignature(astDeclaration, context);
        break;

      case ts.SyntaxKind.ClassDeclaration:
        this._processApiClass(astDeclaration, context);
        break;

      case ts.SyntaxKind.EnumDeclaration:
        this._processApiEnum(astDeclaration, context);
        break;

      case ts.SyntaxKind.EnumMember:
        this._processApiEnumMember(astDeclaration, context);
        break;

      case ts.SyntaxKind.FunctionDeclaration:
        this._processApiFunction(astDeclaration, context);
        break;

      case ts.SyntaxKind.GetAccessor:
        this._processApiProperty(astDeclaration, context);
        break;

      case ts.SyntaxKind.SetAccessor:
        this._processApiProperty(astDeclaration, context);
        break;

      case ts.SyntaxKind.IndexSignature:
        this._processApiIndexSignature(astDeclaration, context);
        break;

      case ts.SyntaxKind.InterfaceDeclaration:
        this._processApiInterface(astDeclaration, context);
        break;

      case ts.SyntaxKind.MethodDeclaration:
        this._processApiMethod(astDeclaration, context);
        break;

      case ts.SyntaxKind.MethodSignature:
        this._processApiMethodSignature(astDeclaration, context);
        break;

      case ts.SyntaxKind.ModuleDeclaration:
        this._processApiNamespace(astDeclaration, context);
        break;

      case ts.SyntaxKind.PropertyDeclaration:
        this._processApiProperty(astDeclaration, context);
        break;

      case ts.SyntaxKind.PropertySignature:
        this._processApiPropertySignature(astDeclaration, context);
        break;

      case ts.SyntaxKind.TypeAliasDeclaration:
        this._processApiTypeAlias(astDeclaration, context);
        break;

      case ts.SyntaxKind.VariableDeclaration:
        // check for arrow functions in variable declaration
        const functionDeclaration: ts.FunctionDeclaration | undefined =
          this._tryFindFunctionDeclaration(astDeclaration);
        if (functionDeclaration) {
          this._processApiFunction(astDeclaration, context, functionDeclaration);
        } else {
          this._processApiVariable(astDeclaration, context);
        }
        break;

      default:
      // ignore unknown types
    }
  }

  private _tryFindFunctionDeclaration(astDeclaration: AstDeclaration): ts.FunctionDeclaration | undefined {
    const children: ts.Node[] = astDeclaration.declaration.getChildren(
      astDeclaration.declaration.getSourceFile()
    );
    return children.find(ts.isFunctionTypeNode) as ts.FunctionDeclaration | undefined;
  }

  private _processChildDeclarations(astDeclaration: AstDeclaration, context: IProcessAstEntityContext): void {
    for (const childDeclaration of astDeclaration.children) {
      this._processDeclaration(childDeclaration, {
        ...context,
        name: childDeclaration.astSymbol.localName
      });
    }
  }

  private _processApiCallSignature(astDeclaration: AstDeclaration, context: IProcessAstEntityContext): void {
    const { parentApiItem } = context;
    const overloadIndex: number = this._collector.getOverloadIndex(astDeclaration);
    const containerKey: string = ApiCallSignature.getContainerKey(overloadIndex);

    let apiCallSignature: ApiCallSignature | undefined = parentApiItem.tryGetMemberByKey(
      containerKey
    ) as ApiCallSignature;

    if (apiCallSignature === undefined) {
      const callSignature: ts.CallSignatureDeclaration =
        astDeclaration.declaration as ts.CallSignatureDeclaration;

      const nodesToCapture: IExcerptBuilderNodeToCapture[] = [];

      const returnTypeTokenRange: IExcerptTokenRange = ExcerptBuilder.createEmptyTokenRange();
      nodesToCapture.push({ node: callSignature.type, tokenRange: returnTypeTokenRange });

      const typeParameters: IApiTypeParameterOptions[] = this._captureTypeParameters(
        nodesToCapture,
        callSignature.typeParameters
      );

      const parameters: IApiParameterOptions[] = this._captureParameters(
        nodesToCapture,
        callSignature.parameters
      );

      const excerptTokens: IExcerptToken[] = this._buildExcerptTokens(astDeclaration, nodesToCapture);
      const apiItemMetadata: ApiItemMetadata = this._collector.fetchApiItemMetadata(astDeclaration);
      const docComment: tsdoc.DocComment | undefined = apiItemMetadata.tsdocComment;
      const releaseTag: ReleaseTag = apiItemMetadata.effectiveReleaseTag;
      const fileUrlPath: string = this._getFileUrlPath(callSignature);

      apiCallSignature = new ApiCallSignature({
        docComment,
        releaseTag,
        typeParameters,
        parameters,
        overloadIndex,
        excerptTokens,
        returnTypeTokenRange,
        fileUrlPath
      });

      parentApiItem.addMember(apiCallSignature);
    }
  }

  private _processApiConstructor(astDeclaration: AstDeclaration, context: IProcessAstEntityContext): void {
    const { parentApiItem } = context;
    const overloadIndex: number = this._collector.getOverloadIndex(astDeclaration);
    const containerKey: string = ApiConstructor.getContainerKey(overloadIndex);

    let apiConstructor: ApiConstructor | undefined = parentApiItem.tryGetMemberByKey(
      containerKey
    ) as ApiConstructor;

    if (apiConstructor === undefined) {
      const constructorDeclaration: ts.ConstructorDeclaration =
        astDeclaration.declaration as ts.ConstructorDeclaration;

      const nodesToCapture: IExcerptBuilderNodeToCapture[] = [];

      const parameters: IApiParameterOptions[] = this._captureParameters(
        nodesToCapture,
        constructorDeclaration.parameters
      );

      const excerptTokens: IExcerptToken[] = this._buildExcerptTokens(astDeclaration, nodesToCapture);
      const apiItemMetadata: ApiItemMetadata = this._collector.fetchApiItemMetadata(astDeclaration);
      const docComment: tsdoc.DocComment | undefined = apiItemMetadata.tsdocComment;
      const releaseTag: ReleaseTag = apiItemMetadata.effectiveReleaseTag;
      const isProtected: boolean = (astDeclaration.modifierFlags & ts.ModifierFlags.Protected) !== 0;
      const fileUrlPath: string = this._getFileUrlPath(constructorDeclaration);

      apiConstructor = new ApiConstructor({
        docComment,
        releaseTag,
        isProtected,
        parameters,
        overloadIndex,
        excerptTokens,
        fileUrlPath
      });

      parentApiItem.addMember(apiConstructor);
    }
  }

  private _processApiClass(astDeclaration: AstDeclaration, context: IProcessAstEntityContext): void {
    const { name, isExported, parentApiItem } = context;
    const containerKey: string = ApiClass.getContainerKey(name);

    let apiClass: ApiClass | undefined = parentApiItem.tryGetMemberByKey(containerKey) as ApiClass;

    if (apiClass === undefined) {
      const classDeclaration: ts.ClassDeclaration = astDeclaration.declaration as ts.ClassDeclaration;

      const nodesToCapture: IExcerptBuilderNodeToCapture[] = [];

      const typeParameters: IApiTypeParameterOptions[] = this._captureTypeParameters(
        nodesToCapture,
        classDeclaration.typeParameters
      );

      let extendsTokenRange: IExcerptTokenRange | undefined = undefined;
      const implementsTokenRanges: IExcerptTokenRange[] = [];

      for (const heritageClause of classDeclaration.heritageClauses || []) {
        if (heritageClause.token === ts.SyntaxKind.ExtendsKeyword) {
          extendsTokenRange = ExcerptBuilder.createEmptyTokenRange();
          if (heritageClause.types.length > 0) {
            nodesToCapture.push({ node: heritageClause.types[0], tokenRange: extendsTokenRange });
          }
        } else if (heritageClause.token === ts.SyntaxKind.ImplementsKeyword) {
          for (const heritageType of heritageClause.types) {
            const implementsTokenRange: IExcerptTokenRange = ExcerptBuilder.createEmptyTokenRange();
            implementsTokenRanges.push(implementsTokenRange);
            nodesToCapture.push({ node: heritageType, tokenRange: implementsTokenRange });
          }
        }
      }

      const excerptTokens: IExcerptToken[] = this._buildExcerptTokens(astDeclaration, nodesToCapture);
      const apiItemMetadata: ApiItemMetadata = this._collector.fetchApiItemMetadata(astDeclaration);
      const docComment: tsdoc.DocComment | undefined = apiItemMetadata.tsdocComment;
      const releaseTag: ReleaseTag = apiItemMetadata.effectiveReleaseTag;
      const isAbstract: boolean =
        (ts.getCombinedModifierFlags(classDeclaration) & ts.ModifierFlags.Abstract) !== 0;
      const fileUrlPath: string = this._getFileUrlPath(classDeclaration);

      apiClass = new ApiClass({
        name,
        isAbstract,
        docComment,
        releaseTag,
        excerptTokens,
        typeParameters,
        extendsTokenRange,
        implementsTokenRanges,
        isExported,
        fileUrlPath
      });

      parentApiItem.addMember(apiClass);
    }

    this._processChildDeclarations(astDeclaration, {
      ...context,
      parentApiItem: apiClass
    });
  }

  private _processApiConstructSignature(
    astDeclaration: AstDeclaration,
    context: IProcessAstEntityContext
  ): void {
    const { parentApiItem } = context;
    const overloadIndex: number = this._collector.getOverloadIndex(astDeclaration);
    const containerKey: string = ApiConstructSignature.getContainerKey(overloadIndex);

    let apiConstructSignature: ApiConstructSignature | undefined = parentApiItem.tryGetMemberByKey(
      containerKey
    ) as ApiConstructSignature;

    if (apiConstructSignature === undefined) {
      const constructSignature: ts.ConstructSignatureDeclaration =
        astDeclaration.declaration as ts.ConstructSignatureDeclaration;

      const nodesToCapture: IExcerptBuilderNodeToCapture[] = [];

      const returnTypeTokenRange: IExcerptTokenRange = ExcerptBuilder.createEmptyTokenRange();
      nodesToCapture.push({ node: constructSignature.type, tokenRange: returnTypeTokenRange });

      const typeParameters: IApiTypeParameterOptions[] = this._captureTypeParameters(
        nodesToCapture,
        constructSignature.typeParameters
      );

      const parameters: IApiParameterOptions[] = this._captureParameters(
        nodesToCapture,
        constructSignature.parameters
      );

      const excerptTokens: IExcerptToken[] = this._buildExcerptTokens(astDeclaration, nodesToCapture);
      const apiItemMetadata: ApiItemMetadata = this._collector.fetchApiItemMetadata(astDeclaration);
      const docComment: tsdoc.DocComment | undefined = apiItemMetadata.tsdocComment;
      const releaseTag: ReleaseTag = apiItemMetadata.effectiveReleaseTag;
      const fileUrlPath: string = this._getFileUrlPath(constructSignature);

      apiConstructSignature = new ApiConstructSignature({
        docComment,
        releaseTag,
        typeParameters,
        parameters,
        overloadIndex,
        excerptTokens,
        returnTypeTokenRange,
        fileUrlPath
      });

      parentApiItem.addMember(apiConstructSignature);
    }
  }

  private _processApiEnum(astDeclaration: AstDeclaration, context: IProcessAstEntityContext): void {
    const { name, isExported, parentApiItem } = context;
    const containerKey: string = ApiEnum.getContainerKey(name);

    let apiEnum: ApiEnum | undefined = parentApiItem.tryGetMemberByKey(containerKey) as ApiEnum;

    if (apiEnum === undefined) {
      const excerptTokens: IExcerptToken[] = this._buildExcerptTokens(astDeclaration, []);
      const apiItemMetadata: ApiItemMetadata = this._collector.fetchApiItemMetadata(astDeclaration);
      const docComment: tsdoc.DocComment | undefined = apiItemMetadata.tsdocComment;
      const releaseTag: ReleaseTag = apiItemMetadata.effectiveReleaseTag;
      const preserveMemberOrder: boolean =
        this._collector.extractorConfig.enumMemberOrder === EnumMemberOrder.Preserve;
      const fileUrlPath: string = this._getFileUrlPath(astDeclaration.declaration);

      apiEnum = new ApiEnum({
        name,
        docComment,
        releaseTag,
        excerptTokens,
        preserveMemberOrder,
        isExported,
        fileUrlPath
      });
      parentApiItem.addMember(apiEnum);
    }

    this._processChildDeclarations(astDeclaration, {
      ...context,
      parentApiItem: apiEnum
    });
  }

  private _processApiEnumMember(astDeclaration: AstDeclaration, context: IProcessAstEntityContext): void {
    const { name, parentApiItem } = context;
    const containerKey: string = ApiEnumMember.getContainerKey(name);

    let apiEnumMember: ApiEnumMember | undefined = parentApiItem.tryGetMemberByKey(
      containerKey
    ) as ApiEnumMember;

    if (apiEnumMember === undefined) {
      const enumMember: ts.EnumMember = astDeclaration.declaration as ts.EnumMember;

      const nodesToCapture: IExcerptBuilderNodeToCapture[] = [];

      let initializerTokenRange: IExcerptTokenRange | undefined = undefined;
      if (enumMember.initializer) {
        initializerTokenRange = ExcerptBuilder.createEmptyTokenRange();
        nodesToCapture.push({ node: enumMember.initializer, tokenRange: initializerTokenRange });
      }

      const excerptTokens: IExcerptToken[] = this._buildExcerptTokens(astDeclaration, nodesToCapture);
      const apiItemMetadata: ApiItemMetadata = this._collector.fetchApiItemMetadata(astDeclaration);
      const docComment: tsdoc.DocComment | undefined = apiItemMetadata.tsdocComment;
      const releaseTag: ReleaseTag = apiItemMetadata.effectiveReleaseTag;
      const fileUrlPath: string = this._getFileUrlPath(enumMember);

      apiEnumMember = new ApiEnumMember({
        name,
        docComment,
        releaseTag,
        excerptTokens,
        initializerTokenRange,
        fileUrlPath
      });

      parentApiItem.addMember(apiEnumMember);
    }
  }

  private _processApiFunction(
    astDeclaration: AstDeclaration,
    context: IProcessAstEntityContext,
    altFunctionDeclaration?: ts.FunctionDeclaration
  ): void {
    const { name, isExported, parentApiItem } = context;

    const overloadIndex: number = this._collector.getOverloadIndex(astDeclaration);
    const containerKey: string = ApiFunction.getContainerKey(name, overloadIndex);

    let apiFunction: ApiFunction | undefined = parentApiItem.tryGetMemberByKey(containerKey) as ApiFunction;

    if (apiFunction === undefined) {
      const functionDeclaration: ts.FunctionDeclaration =
        altFunctionDeclaration ?? (astDeclaration.declaration as ts.FunctionDeclaration);

      const nodesToCapture: IExcerptBuilderNodeToCapture[] = [];

      const returnTypeTokenRange: IExcerptTokenRange = ExcerptBuilder.createEmptyTokenRange();
      nodesToCapture.push({ node: functionDeclaration.type, tokenRange: returnTypeTokenRange });

      const typeParameters: IApiTypeParameterOptions[] = this._captureTypeParameters(
        nodesToCapture,
        functionDeclaration.typeParameters
      );

      const parameters: IApiParameterOptions[] = this._captureParameters(
        nodesToCapture,
        functionDeclaration.parameters
      );

      const excerptTokens: IExcerptToken[] = this._buildExcerptTokens(astDeclaration, nodesToCapture);
      const apiItemMetadata: ApiItemMetadata = this._collector.fetchApiItemMetadata(astDeclaration);
      const docComment: tsdoc.DocComment | undefined = apiItemMetadata.tsdocComment;
      const releaseTag: ReleaseTag = apiItemMetadata.effectiveReleaseTag;
      const fileUrlPath: string = this._getFileUrlPath(functionDeclaration);

      apiFunction = new ApiFunction({
        name,
        docComment,
        releaseTag,
        typeParameters,
        parameters,
        overloadIndex,
        excerptTokens,
        returnTypeTokenRange,
        isExported,
        fileUrlPath
      });

      parentApiItem.addMember(apiFunction);
    }
  }

  private _processApiIndexSignature(astDeclaration: AstDeclaration, context: IProcessAstEntityContext): void {
    const { parentApiItem } = context;
    const overloadIndex: number = this._collector.getOverloadIndex(astDeclaration);
    const containerKey: string = ApiIndexSignature.getContainerKey(overloadIndex);

    let apiIndexSignature: ApiIndexSignature | undefined = parentApiItem.tryGetMemberByKey(
      containerKey
    ) as ApiIndexSignature;

    if (apiIndexSignature === undefined) {
      const indexSignature: ts.IndexSignatureDeclaration =
        astDeclaration.declaration as ts.IndexSignatureDeclaration;

      const nodesToCapture: IExcerptBuilderNodeToCapture[] = [];

      const returnTypeTokenRange: IExcerptTokenRange = ExcerptBuilder.createEmptyTokenRange();
      nodesToCapture.push({ node: indexSignature.type, tokenRange: returnTypeTokenRange });

      const parameters: IApiParameterOptions[] = this._captureParameters(
        nodesToCapture,
        indexSignature.parameters
      );

      const excerptTokens: IExcerptToken[] = this._buildExcerptTokens(astDeclaration, nodesToCapture);
      const apiItemMetadata: ApiItemMetadata = this._collector.fetchApiItemMetadata(astDeclaration);
      const docComment: tsdoc.DocComment | undefined = apiItemMetadata.tsdocComment;
      const releaseTag: ReleaseTag = apiItemMetadata.effectiveReleaseTag;
      const isReadonly: boolean = this._isReadonly(astDeclaration);
      const fileUrlPath: string = this._getFileUrlPath(indexSignature);

      apiIndexSignature = new ApiIndexSignature({
        docComment,
        releaseTag,
        parameters,
        overloadIndex,
        excerptTokens,
        returnTypeTokenRange,
        isReadonly,
        fileUrlPath
      });

      parentApiItem.addMember(apiIndexSignature);
    }
  }

  private _processApiInterface(astDeclaration: AstDeclaration, context: IProcessAstEntityContext): void {
    const { name, isExported, parentApiItem } = context;
    const containerKey: string = ApiInterface.getContainerKey(name);

    let apiInterface: ApiInterface | undefined = parentApiItem.tryGetMemberByKey(
      containerKey
    ) as ApiInterface;

    if (apiInterface === undefined) {
      const interfaceDeclaration: ts.InterfaceDeclaration =
        astDeclaration.declaration as ts.InterfaceDeclaration;

      const nodesToCapture: IExcerptBuilderNodeToCapture[] = [];

      const typeParameters: IApiTypeParameterOptions[] = this._captureTypeParameters(
        nodesToCapture,
        interfaceDeclaration.typeParameters
      );

      const extendsTokenRanges: IExcerptTokenRange[] = [];

      for (const heritageClause of interfaceDeclaration.heritageClauses || []) {
        if (heritageClause.token === ts.SyntaxKind.ExtendsKeyword) {
          for (const heritageType of heritageClause.types) {
            const extendsTokenRange: IExcerptTokenRange = ExcerptBuilder.createEmptyTokenRange();
            extendsTokenRanges.push(extendsTokenRange);
            nodesToCapture.push({ node: heritageType, tokenRange: extendsTokenRange });
          }
        }
      }

      const excerptTokens: IExcerptToken[] = this._buildExcerptTokens(astDeclaration, nodesToCapture);
      const apiItemMetadata: ApiItemMetadata = this._collector.fetchApiItemMetadata(astDeclaration);
      const docComment: tsdoc.DocComment | undefined = apiItemMetadata.tsdocComment;
      const releaseTag: ReleaseTag = apiItemMetadata.effectiveReleaseTag;
      const fileUrlPath: string = this._getFileUrlPath(interfaceDeclaration);

      apiInterface = new ApiInterface({
        name,
        docComment,
        releaseTag,
        excerptTokens,
        typeParameters,
        extendsTokenRanges,
        isExported,
        fileUrlPath
      });

      parentApiItem.addMember(apiInterface);
    }

    this._processChildDeclarations(astDeclaration, {
      ...context,
      parentApiItem: apiInterface
    });
  }

  private _processApiMethod(astDeclaration: AstDeclaration, context: IProcessAstEntityContext): void {
    const { name, parentApiItem } = context;
    const isStatic: boolean = (astDeclaration.modifierFlags & ts.ModifierFlags.Static) !== 0;
    const overloadIndex: number = this._collector.getOverloadIndex(astDeclaration);
    const containerKey: string = ApiMethod.getContainerKey(name, isStatic, overloadIndex);

    let apiMethod: ApiMethod | undefined = parentApiItem.tryGetMemberByKey(containerKey) as ApiMethod;

    if (apiMethod === undefined) {
      const methodDeclaration: ts.MethodDeclaration = astDeclaration.declaration as ts.MethodDeclaration;

      const nodesToCapture: IExcerptBuilderNodeToCapture[] = [];

      const returnTypeTokenRange: IExcerptTokenRange = ExcerptBuilder.createEmptyTokenRange();
      nodesToCapture.push({ node: methodDeclaration.type, tokenRange: returnTypeTokenRange });

      const typeParameters: IApiTypeParameterOptions[] = this._captureTypeParameters(
        nodesToCapture,
        methodDeclaration.typeParameters
      );

      const parameters: IApiParameterOptions[] = this._captureParameters(
        nodesToCapture,
        methodDeclaration.parameters
      );

      const excerptTokens: IExcerptToken[] = this._buildExcerptTokens(astDeclaration, nodesToCapture);
      const apiItemMetadata: ApiItemMetadata = this._collector.fetchApiItemMetadata(astDeclaration);
      const docComment: tsdoc.DocComment | undefined = apiItemMetadata.tsdocComment;
      const releaseTag: ReleaseTag = apiItemMetadata.effectiveReleaseTag;
      if (releaseTag !== ReleaseTag.None && ReleaseTag.compare(releaseTag, this._apiModelTrimming) < 0) {
        return; // trim out items under specified release tag
      }
      const isOptional: boolean =
        (astDeclaration.astSymbol.followedSymbol.flags & ts.SymbolFlags.Optional) !== 0;
      const isProtected: boolean = (astDeclaration.modifierFlags & ts.ModifierFlags.Protected) !== 0;
      const isAbstract: boolean = (astDeclaration.modifierFlags & ts.ModifierFlags.Abstract) !== 0;
      const fileUrlPath: string = this._getFileUrlPath(methodDeclaration);

      apiMethod = new ApiMethod({
        name,
        isAbstract,
        docComment,
        releaseTag,
        isProtected,
        isStatic,
        isOptional,
        typeParameters,
        parameters,
        overloadIndex,
        excerptTokens,
        returnTypeTokenRange,
        fileUrlPath
      });

      parentApiItem.addMember(apiMethod);
    }
  }

  private _processApiMethodSignature(
    astDeclaration: AstDeclaration,
    context: IProcessAstEntityContext
  ): void {
    const { name, parentApiItem } = context;
    const overloadIndex: number = this._collector.getOverloadIndex(astDeclaration);
    const containerKey: string = ApiMethodSignature.getContainerKey(name, overloadIndex);

    let apiMethodSignature: ApiMethodSignature | undefined = parentApiItem.tryGetMemberByKey(
      containerKey
    ) as ApiMethodSignature;

    if (apiMethodSignature === undefined) {
      const methodSignature: ts.MethodSignature = astDeclaration.declaration as ts.MethodSignature;

      const nodesToCapture: IExcerptBuilderNodeToCapture[] = [];

      const returnTypeTokenRange: IExcerptTokenRange = ExcerptBuilder.createEmptyTokenRange();
      nodesToCapture.push({ node: methodSignature.type, tokenRange: returnTypeTokenRange });

      const typeParameters: IApiTypeParameterOptions[] = this._captureTypeParameters(
        nodesToCapture,
        methodSignature.typeParameters
      );

      const parameters: IApiParameterOptions[] = this._captureParameters(
        nodesToCapture,
        methodSignature.parameters
      );

      const excerptTokens: IExcerptToken[] = this._buildExcerptTokens(astDeclaration, nodesToCapture);
      const apiItemMetadata: ApiItemMetadata = this._collector.fetchApiItemMetadata(astDeclaration);
      const docComment: tsdoc.DocComment | undefined = apiItemMetadata.tsdocComment;
      const releaseTag: ReleaseTag = apiItemMetadata.effectiveReleaseTag;
      const isOptional: boolean =
        (astDeclaration.astSymbol.followedSymbol.flags & ts.SymbolFlags.Optional) !== 0;
      const fileUrlPath: string = this._getFileUrlPath(methodSignature);

      apiMethodSignature = new ApiMethodSignature({
        name,
        docComment,
        releaseTag,
        isOptional,
        typeParameters,
        parameters,
        overloadIndex,
        excerptTokens,
        returnTypeTokenRange,
        fileUrlPath
      });

      parentApiItem.addMember(apiMethodSignature);
    }
  }

  private _processApiNamespace(astDeclaration: AstDeclaration, context: IProcessAstEntityContext): void {
    const { name, isExported, parentApiItem } = context;
    const containerKey: string = ApiNamespace.getContainerKey(name);

    let apiNamespace: ApiNamespace | undefined = parentApiItem.tryGetMemberByKey(
      containerKey
    ) as ApiNamespace;

    if (apiNamespace === undefined) {
      const excerptTokens: IExcerptToken[] = this._buildExcerptTokens(astDeclaration, []);
      const apiItemMetadata: ApiItemMetadata = this._collector.fetchApiItemMetadata(astDeclaration);
      const docComment: tsdoc.DocComment | undefined = apiItemMetadata.tsdocComment;
      const releaseTag: ReleaseTag = apiItemMetadata.effectiveReleaseTag;
      const fileUrlPath: string = this._getFileUrlPath(astDeclaration.declaration);

      apiNamespace = new ApiNamespace({
        name,
        docComment,
        releaseTag,
        excerptTokens,
        isExported,
        fileUrlPath
      });
      parentApiItem.addMember(apiNamespace);
    }

    this._processChildDeclarations(astDeclaration, {
      ...context,
      parentApiItem: apiNamespace
    });
  }

  private _processApiProperty(astDeclaration: AstDeclaration, context: IProcessAstEntityContext): void {
    const { name, parentApiItem } = context;
    const isStatic: boolean = (astDeclaration.modifierFlags & ts.ModifierFlags.Static) !== 0;
    const containerKey: string = ApiProperty.getContainerKey(name, isStatic);

    let apiProperty: ApiProperty | undefined = parentApiItem.tryGetMemberByKey(containerKey) as ApiProperty;

    if (apiProperty === undefined) {
      const declaration: ts.Declaration = astDeclaration.declaration;
      const nodesToCapture: IExcerptBuilderNodeToCapture[] = [];

      const propertyTypeTokenRange: IExcerptTokenRange = ExcerptBuilder.createEmptyTokenRange();
      let propertyTypeNode: ts.TypeNode | undefined;

      if (ts.isPropertyDeclaration(declaration) || ts.isGetAccessorDeclaration(declaration)) {
        propertyTypeNode = declaration.type;
      }

      if (ts.isSetAccessorDeclaration(declaration)) {
        // Note that TypeScript always reports an error if a setter does not have exactly one parameter.
        propertyTypeNode = declaration.parameters[0].type;
      }

      nodesToCapture.push({ node: propertyTypeNode, tokenRange: propertyTypeTokenRange });

      let initializerTokenRange: IExcerptTokenRange | undefined = undefined;
      if (ts.isPropertyDeclaration(declaration) && declaration.initializer) {
        initializerTokenRange = ExcerptBuilder.createEmptyTokenRange();
        nodesToCapture.push({ node: declaration.initializer, tokenRange: initializerTokenRange });
      }

      const excerptTokens: IExcerptToken[] = this._buildExcerptTokens(astDeclaration, nodesToCapture);
      const apiItemMetadata: ApiItemMetadata = this._collector.fetchApiItemMetadata(astDeclaration);
      const docComment: tsdoc.DocComment | undefined = apiItemMetadata.tsdocComment;
      const releaseTag: ReleaseTag = apiItemMetadata.effectiveReleaseTag;
      const isOptional: boolean =
        (astDeclaration.astSymbol.followedSymbol.flags & ts.SymbolFlags.Optional) !== 0;
      const isProtected: boolean = (astDeclaration.modifierFlags & ts.ModifierFlags.Protected) !== 0;
      const isAbstract: boolean = (astDeclaration.modifierFlags & ts.ModifierFlags.Abstract) !== 0;
      const isReadonly: boolean = this._isReadonly(astDeclaration);
      const fileUrlPath: string = this._getFileUrlPath(declaration);

      apiProperty = new ApiProperty({
        name,
        docComment,
        releaseTag,
        isAbstract,
        isProtected,
        isStatic,
        isOptional,
        isReadonly,
        excerptTokens,
        propertyTypeTokenRange,
        initializerTokenRange,
        fileUrlPath
      });
      parentApiItem.addMember(apiProperty);
    } else {
      // If the property was already declared before (via a merged interface declaration),
      // we assume its signature is identical, because the language requires that.
    }
  }

  private _processApiPropertySignature(
    astDeclaration: AstDeclaration,
    context: IProcessAstEntityContext
  ): void {
    const { name, parentApiItem } = context;
    const containerKey: string = ApiPropertySignature.getContainerKey(name);

    let apiPropertySignature: ApiPropertySignature | undefined = parentApiItem.tryGetMemberByKey(
      containerKey
    ) as ApiPropertySignature;

    if (apiPropertySignature === undefined) {
      const propertySignature: ts.PropertySignature = astDeclaration.declaration as ts.PropertySignature;

      const nodesToCapture: IExcerptBuilderNodeToCapture[] = [];

      const propertyTypeTokenRange: IExcerptTokenRange = ExcerptBuilder.createEmptyTokenRange();
      nodesToCapture.push({ node: propertySignature.type, tokenRange: propertyTypeTokenRange });

      const excerptTokens: IExcerptToken[] = this._buildExcerptTokens(astDeclaration, nodesToCapture);
      const apiItemMetadata: ApiItemMetadata = this._collector.fetchApiItemMetadata(astDeclaration);
      const docComment: tsdoc.DocComment | undefined = apiItemMetadata.tsdocComment;
      const releaseTag: ReleaseTag = apiItemMetadata.effectiveReleaseTag;
      const isOptional: boolean =
        (astDeclaration.astSymbol.followedSymbol.flags & ts.SymbolFlags.Optional) !== 0;
      const isReadonly: boolean = this._isReadonly(astDeclaration);
      const fileUrlPath: string = this._getFileUrlPath(propertySignature);

      apiPropertySignature = new ApiPropertySignature({
        name,
        docComment,
        releaseTag,
        isOptional,
        excerptTokens,
        propertyTypeTokenRange,
        isReadonly,
        fileUrlPath
      });

      parentApiItem.addMember(apiPropertySignature);
    } else {
      // If the property was already declared before (via a merged interface declaration),
      // we assume its signature is identical, because the language requires that.
    }
  }

  private _processApiTypeAlias(astDeclaration: AstDeclaration, context: IProcessAstEntityContext): void {
    const { name, isExported, parentApiItem } = context;

    const containerKey: string = ApiTypeAlias.getContainerKey(name);

    let apiTypeAlias: ApiTypeAlias | undefined = parentApiItem.tryGetMemberByKey(
      containerKey
    ) as ApiTypeAlias;

    if (apiTypeAlias === undefined) {
      const typeAliasDeclaration: ts.TypeAliasDeclaration =
        astDeclaration.declaration as ts.TypeAliasDeclaration;

      const nodesToCapture: IExcerptBuilderNodeToCapture[] = [];

      const typeParameters: IApiTypeParameterOptions[] = this._captureTypeParameters(
        nodesToCapture,
        typeAliasDeclaration.typeParameters
      );

      const typeTokenRange: IExcerptTokenRange = ExcerptBuilder.createEmptyTokenRange();
      nodesToCapture.push({ node: typeAliasDeclaration.type, tokenRange: typeTokenRange });

      const excerptTokens: IExcerptToken[] = this._buildExcerptTokens(astDeclaration, nodesToCapture);
      const apiItemMetadata: ApiItemMetadata = this._collector.fetchApiItemMetadata(astDeclaration);
      const docComment: tsdoc.DocComment | undefined = apiItemMetadata.tsdocComment;
      const releaseTag: ReleaseTag = apiItemMetadata.effectiveReleaseTag;
      const fileUrlPath: string = this._getFileUrlPath(typeAliasDeclaration);

      apiTypeAlias = new ApiTypeAlias({
        name,
        docComment,
        typeParameters,
        releaseTag,
        excerptTokens,
        typeTokenRange,
        isExported,
        fileUrlPath
      });

      parentApiItem.addMember(apiTypeAlias);
    }
  }

  private _processApiVariable(astDeclaration: AstDeclaration, context: IProcessAstEntityContext): void {
    const { name, isExported, parentApiItem } = context;

    const containerKey: string = ApiVariable.getContainerKey(name);

    let apiVariable: ApiVariable | undefined = parentApiItem.tryGetMemberByKey(containerKey) as ApiVariable;

    if (apiVariable === undefined) {
      const variableDeclaration: ts.VariableDeclaration =
        astDeclaration.declaration as ts.VariableDeclaration;

      const nodesToCapture: IExcerptBuilderNodeToCapture[] = [];

      const variableTypeTokenRange: IExcerptTokenRange = ExcerptBuilder.createEmptyTokenRange();
      nodesToCapture.push({ node: variableDeclaration.type, tokenRange: variableTypeTokenRange });

      let initializerTokenRange: IExcerptTokenRange | undefined = undefined;
      if (variableDeclaration.initializer) {
        initializerTokenRange = ExcerptBuilder.createEmptyTokenRange();
        nodesToCapture.push({ node: variableDeclaration.initializer, tokenRange: initializerTokenRange });
      }

      const excerptTokens: IExcerptToken[] = this._buildExcerptTokens(astDeclaration, nodesToCapture);
      const apiItemMetadata: ApiItemMetadata = this._collector.fetchApiItemMetadata(astDeclaration);
      const docComment: tsdoc.DocComment | undefined = apiItemMetadata.tsdocComment;
      const releaseTag: ReleaseTag = apiItemMetadata.effectiveReleaseTag;
      const isReadonly: boolean = this._isReadonly(astDeclaration);
      const fileUrlPath: string = this._getFileUrlPath(variableDeclaration);

      apiVariable = new ApiVariable({
        name,
        docComment,
        releaseTag,
        excerptTokens,
        variableTypeTokenRange,
        initializerTokenRange,
        isReadonly,
        isExported,
        fileUrlPath
      });

      parentApiItem.addMember(apiVariable);
    }
  }

  /**
   * @param nodesToCapture - A list of child nodes whose token ranges we want to capture
   */
  private _buildExcerptTokens(
    astDeclaration: AstDeclaration,
    nodesToCapture: IExcerptBuilderNodeToCapture[]
  ): IExcerptToken[] {
    const excerptTokens: IExcerptToken[] = [];

    // Build the main declaration
    ExcerptBuilder.addDeclaration(excerptTokens, astDeclaration, nodesToCapture, this._referenceGenerator);

    const declarationMetadata: DeclarationMetadata = this._collector.fetchDeclarationMetadata(astDeclaration);

    // Add any ancillary declarations
    for (const ancillaryDeclaration of declarationMetadata.ancillaryDeclarations) {
      ExcerptBuilder.addBlankLine(excerptTokens);
      ExcerptBuilder.addDeclaration(
        excerptTokens,
        ancillaryDeclaration,
        nodesToCapture,
        this._referenceGenerator
      );
    }

    return excerptTokens;
  }

  private _captureTypeParameters(
    nodesToCapture: IExcerptBuilderNodeToCapture[],
    typeParameterNodes: ts.NodeArray<ts.TypeParameterDeclaration> | undefined
  ): IApiTypeParameterOptions[] {
    const typeParameters: IApiTypeParameterOptions[] = [];
    if (typeParameterNodes) {
      for (const typeParameter of typeParameterNodes) {
        const constraintTokenRange: IExcerptTokenRange = ExcerptBuilder.createEmptyTokenRange();
        nodesToCapture.push({ node: typeParameter.constraint, tokenRange: constraintTokenRange });

        const defaultTypeTokenRange: IExcerptTokenRange = ExcerptBuilder.createEmptyTokenRange();
        nodesToCapture.push({ node: typeParameter.default, tokenRange: defaultTypeTokenRange });

        typeParameters.push({
          typeParameterName: typeParameter.name.getText().trim(),
          constraintTokenRange,
          defaultTypeTokenRange
        });
      }
    }
    return typeParameters;
  }

  private _captureParameters(
    nodesToCapture: IExcerptBuilderNodeToCapture[],
    parameterNodes: ts.NodeArray<ts.ParameterDeclaration>
  ): IApiParameterOptions[] {
    const parameters: IApiParameterOptions[] = [];
    for (const parameter of parameterNodes) {
      const parameterTypeTokenRange: IExcerptTokenRange = ExcerptBuilder.createEmptyTokenRange();
      nodesToCapture.push({ node: parameter.type, tokenRange: parameterTypeTokenRange });
      parameters.push({
        parameterName: parameter.name.getText().trim(),
        parameterTypeTokenRange,
        isOptional: this._collector.typeChecker.isOptionalParameter(parameter)
      });
    }
    return parameters;
  }

  private _isReadonly(astDeclaration: AstDeclaration): boolean {
    switch (astDeclaration.declaration.kind) {
      case ts.SyntaxKind.GetAccessor:
      case ts.SyntaxKind.IndexSignature:
      case ts.SyntaxKind.PropertyDeclaration:
      case ts.SyntaxKind.PropertySignature:
      case ts.SyntaxKind.SetAccessor:
      case ts.SyntaxKind.VariableDeclaration: {
        const apiItemMetadata: ApiItemMetadata = this._collector.fetchApiItemMetadata(astDeclaration);
        const docComment: tsdoc.DocComment | undefined = apiItemMetadata.tsdocComment;
        const declarationMetadata: DeclarationMetadata =
          this._collector.fetchDeclarationMetadata(astDeclaration);

        const hasReadonlyModifier: boolean = (astDeclaration.modifierFlags & ts.ModifierFlags.Readonly) !== 0;
        const hasReadonlyDocTag: boolean = !!docComment?.modifierTagSet?.hasTagName('@readonly');
        const isGetterWithNoSetter: boolean =
          ts.isGetAccessorDeclaration(astDeclaration.declaration) &&
          declarationMetadata.ancillaryDeclarations.length === 0;
        const isVarConst: boolean =
          ts.isVariableDeclaration(astDeclaration.declaration) &&
          TypeScriptInternals.isVarConst(astDeclaration.declaration);

        return hasReadonlyModifier || hasReadonlyDocTag || isGetterWithNoSetter || isVarConst;
      }
      default: {
        // Readonly-ness does not make sense for any other declaration kind.
        return false;
      }
    }
  }

  private _getFileUrlPath(declaration: ts.Declaration): string {
    const sourceFile: ts.SourceFile = declaration.getSourceFile();
    const sourceLocation: ISourceLocation = this._collector.sourceMapper.getSourceLocation({
      sourceFile,
      pos: declaration.pos
    });

    let result: string = path.relative(
      this._collector.extractorConfig.projectFolder,
      sourceLocation.sourceFilePath
    );
    result = Path.convertToSlashes(result);
    return result;
  }
}<|MERGE_RESOLUTION|>--- conflicted
+++ resolved
@@ -204,13 +204,8 @@
 
     const apiItemMetadata: ApiItemMetadata = this._collector.fetchApiItemMetadata(astDeclaration);
     const releaseTag: ReleaseTag = apiItemMetadata.effectiveReleaseTag;
-<<<<<<< HEAD
     if (releaseTag !== ReleaseTag.None && ReleaseTag.compare(releaseTag, this._apiModelTrimming) < 0) {
       return; // trim out items under specified release tag
-=======
-    if (releaseTag === ReleaseTag.Internal) {
-      return; // trim out items marked as "@internal"
->>>>>>> 71bbe86a
     }
 
     switch (astDeclaration.declaration.kind) {
