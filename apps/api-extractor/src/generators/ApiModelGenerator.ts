--- conflicted
+++ resolved
@@ -48,12 +48,9 @@
 import type { AstEntity } from '../analyzer/AstEntity';
 import type { AstModule } from '../analyzer/AstModule';
 import { TypeScriptInternals } from '../analyzer/TypeScriptInternals';
-<<<<<<< HEAD
+import type { ExtractorConfig } from '../api/ExtractorConfig';
 import type { CollectorEntity } from '../collector/CollectorEntity';
 import { collectAllReferencedEntities } from './utils';
-=======
-import type { ExtractorConfig } from '../api/ExtractorConfig';
->>>>>>> 93b1adbd
 
 interface IProcessAstEntityContext {
   name: string;
@@ -77,22 +74,18 @@
   private readonly _collector: Collector;
   private readonly _apiModel: ApiModel;
   private readonly _referenceGenerator: DeclarationReferenceGenerator;
-<<<<<<< HEAD
+  private readonly _releaseTagsToTrim: Set<ReleaseTag> | undefined;
   private readonly _apiModelTrimming: ReleaseTag;
   private readonly _rootExportTrimmings: ReadonlySet<string>;
 
+  public readonly docModelEnabled: boolean;
+
   public constructor(
     collector: Collector,
+    extractorConfig: ExtractorConfig,
     apiModelTrimming: ReleaseTag,
     rootExportTrimmings: ReadonlySet<string>
   ) {
-=======
-  private readonly _releaseTagsToTrim: Set<ReleaseTag> | undefined;
-
-  public readonly docModelEnabled: boolean;
-
-  public constructor(collector: Collector, extractorConfig: ExtractorConfig) {
->>>>>>> 93b1adbd
     this._collector = collector;
     this._apiModelTrimming = apiModelTrimming;
     this._rootExportTrimmings = rootExportTrimmings;
@@ -257,13 +250,11 @@
 
     const apiItemMetadata: ApiItemMetadata = this._collector.fetchApiItemMetadata(astDeclaration);
     const releaseTag: ReleaseTag = apiItemMetadata.effectiveReleaseTag;
-<<<<<<< HEAD
+    if (this._releaseTagsToTrim?.has(releaseTag)) {
+      return;
+    }
     if (releaseTag !== ReleaseTag.None && ReleaseTag.compare(releaseTag, this._apiModelTrimming) < 0) {
       return; // trim out items under specified release tag
-=======
-    if (this._releaseTagsToTrim?.has(releaseTag)) {
-      return;
->>>>>>> 93b1adbd
     }
 
     switch (astDeclaration.declaration.kind) {
