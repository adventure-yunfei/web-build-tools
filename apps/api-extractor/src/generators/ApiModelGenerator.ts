--- conflicted
+++ resolved
@@ -86,7 +86,8 @@
     // Create a CollectorEntity for each top-level export
     for (const entity of this._collector.entities) {
       if (entity.exported) {
-        this._processAstEntity(entity.astEntity, entity.nameForEmit, apiEntryPoint);
+        const exportedName: string | undefined = Array.from(entity.exportNames)[0] || entity.nameForEmit;
+        this._processAstEntity(entity.astEntity, exportedName, apiEntryPoint);
       }
     }
 
@@ -105,12 +106,7 @@
         ) {
           // Skip ancillary declarations; we will process them with the main declaration
           for (const astDeclaration of this._collector.getNonAncillaryDeclarations(entity.astEntity)) {
-<<<<<<< HEAD
             this._processDeclaration(astDeclaration, entity.nameForEmit, apiNamespaceForUnexported);
-=======
-            const exportedName: string | undefined = Array.from(entity.exportNames)[0] || entity.nameForEmit;
-            this._processDeclaration(astDeclaration, exportedName, apiEntryPoint);
->>>>>>> d0748c44
           }
         } else {
           // TODO: Figure out how to represent reexported AstImport objects.  Basically we need to introduce a new
@@ -128,9 +124,11 @@
     return apiPackage;
   }
 
-  private _processAstEntity(astEntity: AstEntity, exportedName: string | undefined,
-    parentApiItem: ApiItemContainerMixin): void {
-
+  private _processAstEntity(
+    astEntity: AstEntity,
+    exportedName: string | undefined,
+    parentApiItem: ApiItemContainerMixin
+  ): void {
     if (astEntity instanceof AstSymbol) {
       // Skip ancillary declarations; we will process them with the main declaration
       for (const astDeclaration of this._collector.getNonAncillaryDeclarations(astEntity)) {
@@ -145,22 +143,33 @@
     }
   }
 
-  private _processModuleImport(astModule: AstModule, exportedName: string | undefined,
-    parentApiItem: ApiItemContainerMixin): void {
-
+  private _processModuleImport(
+    astModule: AstModule,
+    exportedName: string | undefined,
+    parentApiItem: ApiItemContainerMixin
+  ): void {
     const name: string = exportedName ? exportedName : astModule.moduleSymbol.name;
     const containerKey: string = ApiNamespace.getContainerKey(name);
 
-    let apiNamespace: ApiNamespace | undefined = parentApiItem.tryGetMemberByKey(containerKey) as ApiNamespace;
+    let apiNamespace: ApiNamespace | undefined = parentApiItem.tryGetMemberByKey(
+      containerKey
+    ) as ApiNamespace;
 
     if (apiNamespace === undefined) {
-      apiNamespace = new ApiNamespace({ name, docComment: undefined, releaseTag: ReleaseTag.None, excerptTokens: [] });
+      apiNamespace = new ApiNamespace({
+        name,
+        docComment: undefined,
+        releaseTag: ReleaseTag.None,
+        excerptTokens: []
+      });
       parentApiItem.addMember(apiNamespace);
     }
 
-    astModule.astModuleExportInfo!.exportedLocalEntities.forEach((exportedEntity: AstEntity, exportedName: string) => {
-      this._processAstEntity(exportedEntity, exportedName, apiNamespace!);
-    });
+    astModule.astModuleExportInfo!.exportedLocalEntities.forEach(
+      (exportedEntity: AstEntity, exportedName: string) => {
+        this._processAstEntity(exportedEntity, exportedName, apiNamespace!);
+      }
+    );
   }
 
   private _getApiItemBySymbol: (followedSymbol: ts.Symbol) => ApiItem | undefined = (followedSymbol) => {
@@ -173,12 +182,11 @@
           excerptToken.canonicalReference !== undefined &&
           DeclarationReferenceGenerator.isPlaceholder(excerptToken.canonicalReference)
         ) {
-          const actualReference:
-            | DeclarationReference
-            | undefined = this._referenceGenerator.getDeclarationReferenceForPlaceholder(
-            excerptToken.canonicalReference,
-            this._getApiItemBySymbol
-          );
+          const actualReference: DeclarationReference | undefined =
+            this._referenceGenerator.getDeclarationReferenceForPlaceholder(
+              excerptToken.canonicalReference,
+              this._getApiItemBySymbol
+            );
           // @ts-ignore
           excerptToken._canonicalReference = actualReference;
         }
