--- conflicted
+++ resolved
@@ -32,12 +32,9 @@
   ApiTypeAlias,
   ApiCallSignature,
   IApiTypeParameterOptions,
-<<<<<<< HEAD
+  ApiItem,
+  ApiDeclaredItem,
   EnumMemberOrder
-=======
-  ApiItem,
-  ApiDeclaredItem
->>>>>>> 184454e2
 } from '@microsoft/api-extractor-model';
 import { Path } from '@rushstack/node-core-library';
 
@@ -52,7 +49,7 @@
 import { AstNamespaceImport } from '../analyzer/AstNamespaceImport';
 import { AstEntity } from '../analyzer/AstEntity';
 import { AstModule } from '../analyzer/AstModule';
-<<<<<<< HEAD
+import { DeclarationReference } from '@microsoft/tsdoc/lib-commonjs/beta/DeclarationReference';
 import { TypeScriptInternals } from '../analyzer/TypeScriptInternals';
 
 interface IProcessAstEntityContext {
@@ -60,9 +57,6 @@
   isExported: boolean;
   parentApiItem: ApiItemContainerMixin;
 }
-=======
-import { DeclarationReference } from '@microsoft/tsdoc/lib-commonjs/beta/DeclarationReference';
->>>>>>> 184454e2
 
 export class ApiModelGenerator {
   private readonly _collector: Collector;
@@ -120,20 +114,16 @@
     apiPackage.addMember(apiEntryPoint);
 
     for (const entity of this._collector.entities) {
-<<<<<<< HEAD
       // Only process entities that are exported from the entry point. Entities that are exported from
       // `AstNamespaceImport` entities will be processed by `_processAstNamespaceImport`. However, if
       // we are including forgotten exports, then process everything.
       if (entity.exportedFromEntryPoint || this._collector.extractorConfig.docModelIncludeForgottenExports) {
+        const exportedName: string | undefined = Array.from(entity.exportNames)[0] || entity.nameForEmit;
         this._processAstEntity(entity.astEntity, {
-          name: entity.nameForEmit!,
+          name: exportedName,
           isExported: entity.exportedFromEntryPoint,
           parentApiItem: apiEntryPoint
         });
-=======
-      if (entity.exported) {
-        const exportedName: string | undefined = Array.from(entity.exportNames)[0] || entity.nameForEmit;
-        this._processAstEntity(entity.astEntity, exportedName, apiEntryPoint);
       }
     }
 
@@ -159,7 +149,6 @@
           // ApiItem subclass for "export alias", similar to a type alias, but representing declarations of the
           // form "export { X } from 'external-package'".  We can also use this to solve GitHub issue #950.
         }
->>>>>>> 184454e2
       }
     }
     if (apiNamespaceForUnexported.members.length) {
@@ -240,9 +229,6 @@
     );
   }
 
-<<<<<<< HEAD
-  private _processDeclaration(astDeclaration: AstDeclaration, context: IProcessAstEntityContext): void {
-=======
   private _getApiItemBySymbol: (followedSymbol: ts.Symbol) => ApiItem | undefined = (followedSymbol) => {
     return this._apiItemsBySymbol.get(followedSymbol);
   };
@@ -276,12 +262,7 @@
     }
   }
 
-  private _processDeclaration(
-    astDeclaration: AstDeclaration,
-    exportedName: string | undefined,
-    parentApiItem: ApiItemContainerMixin
-  ): void {
->>>>>>> 184454e2
+  private _processDeclaration(astDeclaration: AstDeclaration, context: IProcessAstEntityContext): void {
     if ((astDeclaration.modifierFlags & ts.ModifierFlags.Private) !== 0) {
       return; // trim out private declarations
     }
@@ -693,13 +674,7 @@
       const apiItemMetadata: ApiItemMetadata = this._collector.fetchApiItemMetadata(astDeclaration);
       const docComment: tsdoc.DocComment | undefined = apiItemMetadata.tsdocComment;
       const releaseTag: ReleaseTag = apiItemMetadata.effectiveReleaseTag;
-<<<<<<< HEAD
       const fileUrlPath: string = this._getFileUrlPath(functionDeclaration);
-=======
-      if (releaseTag !== ReleaseTag.None && ReleaseTag.compare(releaseTag, this._apiModelTrimming) < 0) {
-        return; // trim out items under specified release tag
-      }
->>>>>>> 184454e2
 
       apiFunction = new ApiFunction({
         name,
