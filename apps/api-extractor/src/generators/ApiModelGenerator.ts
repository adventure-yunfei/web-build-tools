// Copyright (c) Microsoft Corporation. All rights reserved. Licensed under the MIT license.
// See LICENSE in the project root for license information.

/* eslint-disable no-bitwise */

import * as path from 'path';
import * as ts from 'typescript';
import type * as tsdoc from '@microsoft/tsdoc';
import {
  ApiModel,
  ApiClass,
  ApiPackage,
  ApiEntryPoint,
  ApiMethod,
  ApiNamespace,
  ApiInterface,
  ApiPropertySignature,
  type ApiItemContainerMixin,
  ReleaseTag,
  ApiProperty,
  ApiMethodSignature,
  type IApiParameterOptions,
  ApiEnum,
  ApiEnumMember,
  type IExcerptTokenRange,
  type IExcerptToken,
  ApiConstructor,
  ApiConstructSignature,
  ApiFunction,
  ApiIndexSignature,
  ApiVariable,
  ApiTypeAlias,
  ApiCallSignature,
  type IApiTypeParameterOptions,
  EnumMemberOrder
} from '@microsoft/api-extractor-model';
import { Path } from '@rushstack/node-core-library';

import type { Collector } from '../collector/Collector';
import type { ISourceLocation } from '../collector/SourceMapper';
import type { AstDeclaration } from '../analyzer/AstDeclaration';
import { ExcerptBuilder, type IExcerptBuilderNodeToCapture } from './ExcerptBuilder';
import { AstSymbol } from '../analyzer/AstSymbol';
import { DeclarationReferenceGenerator } from './DeclarationReferenceGenerator';
import type { ApiItemMetadata } from '../collector/ApiItemMetadata';
import type { DeclarationMetadata } from '../collector/DeclarationMetadata';
import { AstNamespaceImport } from '../analyzer/AstNamespaceImport';
import type { AstEntity } from '../analyzer/AstEntity';
import type { AstModule } from '../analyzer/AstModule';
import { TypeScriptInternals } from '../analyzer/TypeScriptInternals';
import type { CollectorEntity } from '../collector/CollectorEntity';
import { collectAllReferencedEntities } from './utils';

interface IProcessAstEntityContext {
  name: string;
  isExported: boolean;
  parentApiItem: ApiItemContainerMixin;
  referencedEntities: ReadonlySet<CollectorEntity>;
  ancestorsOfReferencesEntities: ReadonlySet<CollectorEntity>;
}

export class ApiModelGenerator {
  private readonly _collector: Collector;
  private readonly _apiModel: ApiModel;
  private readonly _referenceGenerator: DeclarationReferenceGenerator;
  private readonly _apiModelTrimming: ReleaseTag;
  private readonly _rootExportTrimmings: ReadonlySet<string>;

  public constructor(
    collector: Collector,
    apiModelTrimming: ReleaseTag,
    rootExportTrimmings: ReadonlySet<string>
  ) {
    this._collector = collector;
    this._apiModelTrimming = apiModelTrimming;
    this._rootExportTrimmings = rootExportTrimmings;

    this._apiModel = new ApiModel();
    this._referenceGenerator = new DeclarationReferenceGenerator(collector);
  }

  public get apiModel(): ApiModel {
    return this._apiModel;
  }

  public buildApiPackage(): ApiPackage {
    const packageDocComment: tsdoc.DocComment | undefined = this._collector.workingPackage.tsdocComment;

    const apiPackage: ApiPackage = new ApiPackage({
      name: this._collector.workingPackage.name,
      docComment: packageDocComment,
      tsdocConfiguration: this._collector.extractorConfig.tsdocConfiguration,
      projectFolderUrl: this._collector.extractorConfig.projectFolderUrl
    });
    this._apiModel.addMember(apiPackage);

    const apiEntryPoint: ApiEntryPoint = new ApiEntryPoint({ name: '' });
    apiPackage.addMember(apiEntryPoint);

    const referencedEntities: ReadonlySet<CollectorEntity> = collectAllReferencedEntities(
      this._collector,
      this._apiModelTrimming,
      this._rootExportTrimmings
    );
    const ancestorsOfReferencesEntities: ReadonlySet<CollectorEntity> =
      ApiModelGenerator._collectAncestors(referencedEntities);
    for (const entity of this._collector.entities) {
      // Only process entities that are exported from the entry point. Entities that are exported from
      // `AstNamespaceImport` entities will be processed by `_processAstNamespaceImport`. However, if
      // we are including forgotten exports, then process everything (except `AstNamespaceImport` members).
      if (
        (referencedEntities.has(entity) || ancestorsOfReferencesEntities.has(entity)) &&
        (entity.exportedFromEntryPoint ||
          (this._collector.extractorConfig.docModelIncludeForgottenExports && !entity.exported))
      ) {
        const firstExportedName: string | undefined = Array.from(entity.exportNames).find(
          (n) => !this._rootExportTrimmings.has(n)
        );
        this._processAstEntity(entity.astEntity, {
          name: firstExportedName || entity.nameForEmit!,
          isExported: entity.exportedFromEntryPoint && firstExportedName !== undefined,
          parentApiItem: apiEntryPoint,
          referencedEntities,
          ancestorsOfReferencesEntities
        });
      }
    }

    return apiPackage;
  }

  private static _collectAncestors(entities: ReadonlySet<CollectorEntity>): ReadonlySet<CollectorEntity> {
    const ancestors: Set<CollectorEntity> = new Set();
    for (const entity of entities) {
      let parent: CollectorEntity | undefined = entity.getFirstExportingConsumableParent()?.entity;
      while (parent) {
        ancestors.add(parent);
        parent = parent.getFirstExportingConsumableParent()?.entity;
      }
    }
    return ancestors;
  }

  private _processAstEntity(astEntity: AstEntity, context: IProcessAstEntityContext): void {
    if (astEntity instanceof AstSymbol) {
      // Skip ancillary declarations; we will process them with the main declaration
      for (const astDeclaration of this._collector.getNonAncillaryDeclarations(astEntity)) {
        this._processDeclaration(astDeclaration, context);
      }
      return;
    }

    if (astEntity instanceof AstNamespaceImport) {
      // Note that a single API item can belong to two different AstNamespaceImport namespaces.  For example:
      //
      //   // file.ts defines "thing()"
      //   import * as example1 from "./file";
      //   import * as example2 from "./file";
      //
      //   // ...so here we end up with example1.thing() and example2.thing()
      //   export { example1, example2 }
      //
      // The current logic does not try to associate "thing()" with a specific parent.  Instead
      // the API documentation will show duplicated entries for example1.thing() and example2.thing().
      //
      // This could be improved in the future, but it requires a stable mechanism for choosing an associated parent.
      // For thoughts about this:  https://github.com/microsoft/rushstack/issues/1308
      this._processAstNamespaceImport(astEntity, context);
      return;
    }

    // TODO: Figure out how to represent reexported AstImport objects.  Basically we need to introduce a new
    // ApiItem subclass for "export alias", similar to a type alias, but representing declarations of the
    // form "export { X } from 'external-package'".  We can also use this to solve GitHub issue #950.
  }

  private _processAstNamespaceImport(
    astNamespaceImport: AstNamespaceImport,
    context: IProcessAstEntityContext
  ): void {
    const astModule: AstModule = astNamespaceImport.astModule;
    const { name, isExported, parentApiItem, referencedEntities, ancestorsOfReferencesEntities } = context;
    const containerKey: string = ApiNamespace.getContainerKey(name);
    const fileUrlPath: string = this._getFileUrlPath(astNamespaceImport.declaration);

    let apiNamespace: ApiNamespace | undefined = parentApiItem.tryGetMemberByKey(
      containerKey
    ) as ApiNamespace;

    if (apiNamespace === undefined) {
      apiNamespace = new ApiNamespace({
        name,
        docComment: undefined,
        releaseTag: ReleaseTag.None,
        excerptTokens: [],
        isExported,
        fileUrlPath
      });
      parentApiItem.addMember(apiNamespace);
    }

    astModule.astModuleExportInfo!.exportedLocalEntities.forEach(
<<<<<<< HEAD
      (exportedEntity: AstEntity, exportedName: string) => {
        const exportedCollectorEntity: CollectorEntity | undefined =
          this._collector.tryGetCollectorEntity(exportedEntity);
        if (
          exportedCollectorEntity &&
          !referencedEntities.has(exportedCollectorEntity) &&
          !ancestorsOfReferencesEntities.has(exportedCollectorEntity)
        ) {
          // Exclude entities that are not referenced
          return;
        }
=======
      ({ astEntity: exportedEntity }, exportedName: string) => {
>>>>>>> 8021ac1b
        this._processAstEntity(exportedEntity, {
          ...context,
          name: exportedName,
          isExported: exportedCollectorEntity ? referencedEntities.has(exportedCollectorEntity) : true,
          parentApiItem: apiNamespace!
        });
      }
    );
  }

  private _processDeclaration(astDeclaration: AstDeclaration, context: IProcessAstEntityContext): void {
    if ((astDeclaration.modifierFlags & ts.ModifierFlags.Private) !== 0) {
      return; // trim out private declarations
    }

    const apiItemMetadata: ApiItemMetadata = this._collector.fetchApiItemMetadata(astDeclaration);
    const releaseTag: ReleaseTag = apiItemMetadata.effectiveReleaseTag;
    if (releaseTag !== ReleaseTag.None && ReleaseTag.compare(releaseTag, this._apiModelTrimming) < 0) {
      return; // trim out items under specified release tag
    }

    switch (astDeclaration.declaration.kind) {
      case ts.SyntaxKind.CallSignature:
        this._processApiCallSignature(astDeclaration, context);
        break;

      case ts.SyntaxKind.Constructor:
        this._processApiConstructor(astDeclaration, context);
        break;

      case ts.SyntaxKind.ConstructSignature:
        this._processApiConstructSignature(astDeclaration, context);
        break;

      case ts.SyntaxKind.ClassDeclaration:
        this._processApiClass(astDeclaration, context);
        break;

      case ts.SyntaxKind.EnumDeclaration:
        this._processApiEnum(astDeclaration, context);
        break;

      case ts.SyntaxKind.EnumMember:
        this._processApiEnumMember(astDeclaration, context);
        break;

      case ts.SyntaxKind.FunctionDeclaration:
        this._processApiFunction(astDeclaration, context);
        break;

      case ts.SyntaxKind.GetAccessor:
        this._processApiProperty(astDeclaration, context);
        break;

      case ts.SyntaxKind.SetAccessor:
        this._processApiProperty(astDeclaration, context);
        break;

      case ts.SyntaxKind.IndexSignature:
        this._processApiIndexSignature(astDeclaration, context);
        break;

      case ts.SyntaxKind.InterfaceDeclaration:
        this._processApiInterface(astDeclaration, context);
        break;

      case ts.SyntaxKind.MethodDeclaration:
        this._processApiMethod(astDeclaration, context);
        break;

      case ts.SyntaxKind.MethodSignature:
        this._processApiMethodSignature(astDeclaration, context);
        break;

      case ts.SyntaxKind.ModuleDeclaration:
        this._processApiNamespace(astDeclaration, context);
        break;

      case ts.SyntaxKind.PropertyDeclaration:
        this._processApiProperty(astDeclaration, context);
        break;

      case ts.SyntaxKind.PropertySignature:
        this._processApiPropertySignature(astDeclaration, context);
        break;

      case ts.SyntaxKind.TypeAliasDeclaration:
        this._processApiTypeAlias(astDeclaration, context);
        break;

      case ts.SyntaxKind.VariableDeclaration:
        // check for arrow functions in variable declaration
        const functionDeclaration: ts.FunctionDeclaration | undefined =
          this._tryFindFunctionDeclaration(astDeclaration);
        if (functionDeclaration) {
          this._processApiFunction(astDeclaration, context, functionDeclaration);
        } else {
          this._processApiVariable(astDeclaration, context);
        }
        break;

      default:
      // ignore unknown types
    }
  }

  private _tryFindFunctionDeclaration(astDeclaration: AstDeclaration): ts.FunctionDeclaration | undefined {
    const children: ts.Node[] = astDeclaration.declaration.getChildren(
      astDeclaration.declaration.getSourceFile()
    );
    return children.find(ts.isFunctionTypeNode) as ts.FunctionDeclaration | undefined;
  }

  private _processChildDeclarations(astDeclaration: AstDeclaration, context: IProcessAstEntityContext): void {
    for (const childDeclaration of astDeclaration.children) {
      this._processDeclaration(childDeclaration, {
        ...context,
        name: childDeclaration.astSymbol.localName
      });
    }
  }

  private _processApiCallSignature(astDeclaration: AstDeclaration, context: IProcessAstEntityContext): void {
    const { parentApiItem } = context;
    const overloadIndex: number = this._collector.getOverloadIndex(astDeclaration);
    const containerKey: string = ApiCallSignature.getContainerKey(overloadIndex);

    let apiCallSignature: ApiCallSignature | undefined = parentApiItem.tryGetMemberByKey(
      containerKey
    ) as ApiCallSignature;

    if (apiCallSignature === undefined) {
      const callSignature: ts.CallSignatureDeclaration =
        astDeclaration.declaration as ts.CallSignatureDeclaration;

      const nodesToCapture: IExcerptBuilderNodeToCapture[] = [];

      const returnTypeTokenRange: IExcerptTokenRange = ExcerptBuilder.createEmptyTokenRange();
      nodesToCapture.push({ node: callSignature.type, tokenRange: returnTypeTokenRange });

      const typeParameters: IApiTypeParameterOptions[] = this._captureTypeParameters(
        nodesToCapture,
        callSignature.typeParameters
      );

      const parameters: IApiParameterOptions[] = this._captureParameters(
        nodesToCapture,
        callSignature.parameters
      );

      const excerptTokens: IExcerptToken[] = this._buildExcerptTokens(astDeclaration, nodesToCapture);
      const apiItemMetadata: ApiItemMetadata = this._collector.fetchApiItemMetadata(astDeclaration);
      const docComment: tsdoc.DocComment | undefined = apiItemMetadata.tsdocComment;
      const releaseTag: ReleaseTag = apiItemMetadata.effectiveReleaseTag;
      const fileUrlPath: string = this._getFileUrlPath(callSignature);

      apiCallSignature = new ApiCallSignature({
        docComment,
        releaseTag,
        typeParameters,
        parameters,
        overloadIndex,
        excerptTokens,
        returnTypeTokenRange,
        fileUrlPath
      });

      parentApiItem.addMember(apiCallSignature);
    }
  }

  private _processApiConstructor(astDeclaration: AstDeclaration, context: IProcessAstEntityContext): void {
    const { parentApiItem } = context;
    const overloadIndex: number = this._collector.getOverloadIndex(astDeclaration);
    const containerKey: string = ApiConstructor.getContainerKey(overloadIndex);

    let apiConstructor: ApiConstructor | undefined = parentApiItem.tryGetMemberByKey(
      containerKey
    ) as ApiConstructor;

    if (apiConstructor === undefined) {
      const constructorDeclaration: ts.ConstructorDeclaration =
        astDeclaration.declaration as ts.ConstructorDeclaration;

      const nodesToCapture: IExcerptBuilderNodeToCapture[] = [];

      const parameters: IApiParameterOptions[] = this._captureParameters(
        nodesToCapture,
        constructorDeclaration.parameters
      );

      const excerptTokens: IExcerptToken[] = this._buildExcerptTokens(astDeclaration, nodesToCapture);
      const apiItemMetadata: ApiItemMetadata = this._collector.fetchApiItemMetadata(astDeclaration);
      const docComment: tsdoc.DocComment | undefined = apiItemMetadata.tsdocComment;
      const releaseTag: ReleaseTag = apiItemMetadata.effectiveReleaseTag;
      const isProtected: boolean = (astDeclaration.modifierFlags & ts.ModifierFlags.Protected) !== 0;
      const fileUrlPath: string = this._getFileUrlPath(constructorDeclaration);

      apiConstructor = new ApiConstructor({
        docComment,
        releaseTag,
        isProtected,
        parameters,
        overloadIndex,
        excerptTokens,
        fileUrlPath
      });

      parentApiItem.addMember(apiConstructor);
    }
  }

  private _processApiClass(astDeclaration: AstDeclaration, context: IProcessAstEntityContext): void {
    const { name, isExported, parentApiItem } = context;
    const containerKey: string = ApiClass.getContainerKey(name);

    let apiClass: ApiClass | undefined = parentApiItem.tryGetMemberByKey(containerKey) as ApiClass;

    if (apiClass === undefined) {
      const classDeclaration: ts.ClassDeclaration = astDeclaration.declaration as ts.ClassDeclaration;

      const nodesToCapture: IExcerptBuilderNodeToCapture[] = [];

      const typeParameters: IApiTypeParameterOptions[] = this._captureTypeParameters(
        nodesToCapture,
        classDeclaration.typeParameters
      );

      let extendsTokenRange: IExcerptTokenRange | undefined = undefined;
      const implementsTokenRanges: IExcerptTokenRange[] = [];

      for (const heritageClause of classDeclaration.heritageClauses || []) {
        if (heritageClause.token === ts.SyntaxKind.ExtendsKeyword) {
          extendsTokenRange = ExcerptBuilder.createEmptyTokenRange();
          if (heritageClause.types.length > 0) {
            nodesToCapture.push({ node: heritageClause.types[0], tokenRange: extendsTokenRange });
          }
        } else if (heritageClause.token === ts.SyntaxKind.ImplementsKeyword) {
          for (const heritageType of heritageClause.types) {
            const implementsTokenRange: IExcerptTokenRange = ExcerptBuilder.createEmptyTokenRange();
            implementsTokenRanges.push(implementsTokenRange);
            nodesToCapture.push({ node: heritageType, tokenRange: implementsTokenRange });
          }
        }
      }

      const excerptTokens: IExcerptToken[] = this._buildExcerptTokens(astDeclaration, nodesToCapture);
      const apiItemMetadata: ApiItemMetadata = this._collector.fetchApiItemMetadata(astDeclaration);
      const docComment: tsdoc.DocComment | undefined = apiItemMetadata.tsdocComment;
      const releaseTag: ReleaseTag = apiItemMetadata.effectiveReleaseTag;
      const isAbstract: boolean =
        (ts.getCombinedModifierFlags(classDeclaration) & ts.ModifierFlags.Abstract) !== 0;
      const fileUrlPath: string = this._getFileUrlPath(classDeclaration);

      apiClass = new ApiClass({
        name,
        isAbstract,
        docComment,
        releaseTag,
        excerptTokens,
        typeParameters,
        extendsTokenRange,
        implementsTokenRanges,
        isExported,
        fileUrlPath
      });

      parentApiItem.addMember(apiClass);
    }

    this._processChildDeclarations(astDeclaration, {
      ...context,
      parentApiItem: apiClass
    });
  }

  private _processApiConstructSignature(
    astDeclaration: AstDeclaration,
    context: IProcessAstEntityContext
  ): void {
    const { parentApiItem } = context;
    const overloadIndex: number = this._collector.getOverloadIndex(astDeclaration);
    const containerKey: string = ApiConstructSignature.getContainerKey(overloadIndex);

    let apiConstructSignature: ApiConstructSignature | undefined = parentApiItem.tryGetMemberByKey(
      containerKey
    ) as ApiConstructSignature;

    if (apiConstructSignature === undefined) {
      const constructSignature: ts.ConstructSignatureDeclaration =
        astDeclaration.declaration as ts.ConstructSignatureDeclaration;

      const nodesToCapture: IExcerptBuilderNodeToCapture[] = [];

      const returnTypeTokenRange: IExcerptTokenRange = ExcerptBuilder.createEmptyTokenRange();
      nodesToCapture.push({ node: constructSignature.type, tokenRange: returnTypeTokenRange });

      const typeParameters: IApiTypeParameterOptions[] = this._captureTypeParameters(
        nodesToCapture,
        constructSignature.typeParameters
      );

      const parameters: IApiParameterOptions[] = this._captureParameters(
        nodesToCapture,
        constructSignature.parameters
      );

      const excerptTokens: IExcerptToken[] = this._buildExcerptTokens(astDeclaration, nodesToCapture);
      const apiItemMetadata: ApiItemMetadata = this._collector.fetchApiItemMetadata(astDeclaration);
      const docComment: tsdoc.DocComment | undefined = apiItemMetadata.tsdocComment;
      const releaseTag: ReleaseTag = apiItemMetadata.effectiveReleaseTag;
      const fileUrlPath: string = this._getFileUrlPath(constructSignature);

      apiConstructSignature = new ApiConstructSignature({
        docComment,
        releaseTag,
        typeParameters,
        parameters,
        overloadIndex,
        excerptTokens,
        returnTypeTokenRange,
        fileUrlPath
      });

      parentApiItem.addMember(apiConstructSignature);
    }
  }

  private _processApiEnum(astDeclaration: AstDeclaration, context: IProcessAstEntityContext): void {
    const { name, isExported, parentApiItem } = context;
    const containerKey: string = ApiEnum.getContainerKey(name);

    let apiEnum: ApiEnum | undefined = parentApiItem.tryGetMemberByKey(containerKey) as ApiEnum;

    if (apiEnum === undefined) {
      const excerptTokens: IExcerptToken[] = this._buildExcerptTokens(astDeclaration, []);
      const apiItemMetadata: ApiItemMetadata = this._collector.fetchApiItemMetadata(astDeclaration);
      const docComment: tsdoc.DocComment | undefined = apiItemMetadata.tsdocComment;
      const releaseTag: ReleaseTag = apiItemMetadata.effectiveReleaseTag;
      const preserveMemberOrder: boolean =
        this._collector.extractorConfig.enumMemberOrder === EnumMemberOrder.Preserve;
      const fileUrlPath: string = this._getFileUrlPath(astDeclaration.declaration);

      apiEnum = new ApiEnum({
        name,
        docComment,
        releaseTag,
        excerptTokens,
        preserveMemberOrder,
        isExported,
        fileUrlPath
      });
      parentApiItem.addMember(apiEnum);
    }

    this._processChildDeclarations(astDeclaration, {
      ...context,
      parentApiItem: apiEnum
    });
  }

  private _processApiEnumMember(astDeclaration: AstDeclaration, context: IProcessAstEntityContext): void {
    const { name, parentApiItem } = context;
    const containerKey: string = ApiEnumMember.getContainerKey(name);

    let apiEnumMember: ApiEnumMember | undefined = parentApiItem.tryGetMemberByKey(
      containerKey
    ) as ApiEnumMember;

    if (apiEnumMember === undefined) {
      const enumMember: ts.EnumMember = astDeclaration.declaration as ts.EnumMember;

      const nodesToCapture: IExcerptBuilderNodeToCapture[] = [];

      let initializerTokenRange: IExcerptTokenRange | undefined = undefined;
      if (enumMember.initializer) {
        initializerTokenRange = ExcerptBuilder.createEmptyTokenRange();
        nodesToCapture.push({ node: enumMember.initializer, tokenRange: initializerTokenRange });
      }

      const excerptTokens: IExcerptToken[] = this._buildExcerptTokens(astDeclaration, nodesToCapture);
      const apiItemMetadata: ApiItemMetadata = this._collector.fetchApiItemMetadata(astDeclaration);
      const docComment: tsdoc.DocComment | undefined = apiItemMetadata.tsdocComment;
      const releaseTag: ReleaseTag = apiItemMetadata.effectiveReleaseTag;
      const fileUrlPath: string = this._getFileUrlPath(enumMember);

      apiEnumMember = new ApiEnumMember({
        name,
        docComment,
        releaseTag,
        excerptTokens,
        initializerTokenRange,
        fileUrlPath
      });

      parentApiItem.addMember(apiEnumMember);
    }
  }

  private _processApiFunction(
    astDeclaration: AstDeclaration,
    context: IProcessAstEntityContext,
    altFunctionDeclaration?: ts.FunctionDeclaration
  ): void {
    const { name, isExported, parentApiItem } = context;

    const overloadIndex: number = this._collector.getOverloadIndex(astDeclaration);
    const containerKey: string = ApiFunction.getContainerKey(name, overloadIndex);

    let apiFunction: ApiFunction | undefined = parentApiItem.tryGetMemberByKey(containerKey) as ApiFunction;

    if (apiFunction === undefined) {
      const functionDeclaration: ts.FunctionDeclaration =
        altFunctionDeclaration ?? (astDeclaration.declaration as ts.FunctionDeclaration);

      const nodesToCapture: IExcerptBuilderNodeToCapture[] = [];

      const returnTypeTokenRange: IExcerptTokenRange = ExcerptBuilder.createEmptyTokenRange();
      nodesToCapture.push({ node: functionDeclaration.type, tokenRange: returnTypeTokenRange });

      const typeParameters: IApiTypeParameterOptions[] = this._captureTypeParameters(
        nodesToCapture,
        functionDeclaration.typeParameters
      );

      const parameters: IApiParameterOptions[] = this._captureParameters(
        nodesToCapture,
        functionDeclaration.parameters
      );

      const excerptTokens: IExcerptToken[] = this._buildExcerptTokens(astDeclaration, nodesToCapture);
      const apiItemMetadata: ApiItemMetadata = this._collector.fetchApiItemMetadata(astDeclaration);
      const docComment: tsdoc.DocComment | undefined = apiItemMetadata.tsdocComment;
      const releaseTag: ReleaseTag = apiItemMetadata.effectiveReleaseTag;
      const fileUrlPath: string = this._getFileUrlPath(functionDeclaration);

      apiFunction = new ApiFunction({
        name,
        docComment,
        releaseTag,
        typeParameters,
        parameters,
        overloadIndex,
        excerptTokens,
        returnTypeTokenRange,
        isExported,
        fileUrlPath
      });

      parentApiItem.addMember(apiFunction);
    }
  }

  private _processApiIndexSignature(astDeclaration: AstDeclaration, context: IProcessAstEntityContext): void {
    const { parentApiItem } = context;
    const overloadIndex: number = this._collector.getOverloadIndex(astDeclaration);
    const containerKey: string = ApiIndexSignature.getContainerKey(overloadIndex);

    let apiIndexSignature: ApiIndexSignature | undefined = parentApiItem.tryGetMemberByKey(
      containerKey
    ) as ApiIndexSignature;

    if (apiIndexSignature === undefined) {
      const indexSignature: ts.IndexSignatureDeclaration =
        astDeclaration.declaration as ts.IndexSignatureDeclaration;

      const nodesToCapture: IExcerptBuilderNodeToCapture[] = [];

      const returnTypeTokenRange: IExcerptTokenRange = ExcerptBuilder.createEmptyTokenRange();
      nodesToCapture.push({ node: indexSignature.type, tokenRange: returnTypeTokenRange });

      const parameters: IApiParameterOptions[] = this._captureParameters(
        nodesToCapture,
        indexSignature.parameters
      );

      const excerptTokens: IExcerptToken[] = this._buildExcerptTokens(astDeclaration, nodesToCapture);
      const apiItemMetadata: ApiItemMetadata = this._collector.fetchApiItemMetadata(astDeclaration);
      const docComment: tsdoc.DocComment | undefined = apiItemMetadata.tsdocComment;
      const releaseTag: ReleaseTag = apiItemMetadata.effectiveReleaseTag;
      const isReadonly: boolean = this._isReadonly(astDeclaration);
      const fileUrlPath: string = this._getFileUrlPath(indexSignature);

      apiIndexSignature = new ApiIndexSignature({
        docComment,
        releaseTag,
        parameters,
        overloadIndex,
        excerptTokens,
        returnTypeTokenRange,
        isReadonly,
        fileUrlPath
      });

      parentApiItem.addMember(apiIndexSignature);
    }
  }

  private _processApiInterface(astDeclaration: AstDeclaration, context: IProcessAstEntityContext): void {
    const { name, isExported, parentApiItem } = context;
    const containerKey: string = ApiInterface.getContainerKey(name);

    let apiInterface: ApiInterface | undefined = parentApiItem.tryGetMemberByKey(
      containerKey
    ) as ApiInterface;

    if (apiInterface === undefined) {
      const interfaceDeclaration: ts.InterfaceDeclaration =
        astDeclaration.declaration as ts.InterfaceDeclaration;

      const nodesToCapture: IExcerptBuilderNodeToCapture[] = [];

      const typeParameters: IApiTypeParameterOptions[] = this._captureTypeParameters(
        nodesToCapture,
        interfaceDeclaration.typeParameters
      );

      const extendsTokenRanges: IExcerptTokenRange[] = [];

      for (const heritageClause of interfaceDeclaration.heritageClauses || []) {
        if (heritageClause.token === ts.SyntaxKind.ExtendsKeyword) {
          for (const heritageType of heritageClause.types) {
            const extendsTokenRange: IExcerptTokenRange = ExcerptBuilder.createEmptyTokenRange();
            extendsTokenRanges.push(extendsTokenRange);
            nodesToCapture.push({ node: heritageType, tokenRange: extendsTokenRange });
          }
        }
      }

      const excerptTokens: IExcerptToken[] = this._buildExcerptTokens(astDeclaration, nodesToCapture);
      const apiItemMetadata: ApiItemMetadata = this._collector.fetchApiItemMetadata(astDeclaration);
      const docComment: tsdoc.DocComment | undefined = apiItemMetadata.tsdocComment;
      const releaseTag: ReleaseTag = apiItemMetadata.effectiveReleaseTag;
      const fileUrlPath: string = this._getFileUrlPath(interfaceDeclaration);

      apiInterface = new ApiInterface({
        name,
        docComment,
        releaseTag,
        excerptTokens,
        typeParameters,
        extendsTokenRanges,
        isExported,
        fileUrlPath
      });

      parentApiItem.addMember(apiInterface);
    }

    this._processChildDeclarations(astDeclaration, {
      ...context,
      parentApiItem: apiInterface
    });
  }

  private _processApiMethod(astDeclaration: AstDeclaration, context: IProcessAstEntityContext): void {
    const { name, parentApiItem } = context;
    const isStatic: boolean = (astDeclaration.modifierFlags & ts.ModifierFlags.Static) !== 0;
    const overloadIndex: number = this._collector.getOverloadIndex(astDeclaration);
    const containerKey: string = ApiMethod.getContainerKey(name, isStatic, overloadIndex);

    let apiMethod: ApiMethod | undefined = parentApiItem.tryGetMemberByKey(containerKey) as ApiMethod;

    if (apiMethod === undefined) {
      const methodDeclaration: ts.MethodDeclaration = astDeclaration.declaration as ts.MethodDeclaration;

      const nodesToCapture: IExcerptBuilderNodeToCapture[] = [];

      const returnTypeTokenRange: IExcerptTokenRange = ExcerptBuilder.createEmptyTokenRange();
      nodesToCapture.push({ node: methodDeclaration.type, tokenRange: returnTypeTokenRange });

      const typeParameters: IApiTypeParameterOptions[] = this._captureTypeParameters(
        nodesToCapture,
        methodDeclaration.typeParameters
      );

      const parameters: IApiParameterOptions[] = this._captureParameters(
        nodesToCapture,
        methodDeclaration.parameters
      );

      const excerptTokens: IExcerptToken[] = this._buildExcerptTokens(astDeclaration, nodesToCapture);
      const apiItemMetadata: ApiItemMetadata = this._collector.fetchApiItemMetadata(astDeclaration);
      const docComment: tsdoc.DocComment | undefined = apiItemMetadata.tsdocComment;
      const releaseTag: ReleaseTag = apiItemMetadata.effectiveReleaseTag;
      if (releaseTag !== ReleaseTag.None && ReleaseTag.compare(releaseTag, this._apiModelTrimming) < 0) {
        return; // trim out items under specified release tag
      }
      const isOptional: boolean =
        (astDeclaration.astSymbol.followedSymbol.flags & ts.SymbolFlags.Optional) !== 0;
      const isProtected: boolean = (astDeclaration.modifierFlags & ts.ModifierFlags.Protected) !== 0;
      const isAbstract: boolean = (astDeclaration.modifierFlags & ts.ModifierFlags.Abstract) !== 0;
      const fileUrlPath: string = this._getFileUrlPath(methodDeclaration);

      apiMethod = new ApiMethod({
        name,
        isAbstract,
        docComment,
        releaseTag,
        isProtected,
        isStatic,
        isOptional,
        typeParameters,
        parameters,
        overloadIndex,
        excerptTokens,
        returnTypeTokenRange,
        fileUrlPath
      });

      parentApiItem.addMember(apiMethod);
    }
  }

  private _processApiMethodSignature(
    astDeclaration: AstDeclaration,
    context: IProcessAstEntityContext
  ): void {
    const { name, parentApiItem } = context;
    const overloadIndex: number = this._collector.getOverloadIndex(astDeclaration);
    const containerKey: string = ApiMethodSignature.getContainerKey(name, overloadIndex);

    let apiMethodSignature: ApiMethodSignature | undefined = parentApiItem.tryGetMemberByKey(
      containerKey
    ) as ApiMethodSignature;

    if (apiMethodSignature === undefined) {
      const methodSignature: ts.MethodSignature = astDeclaration.declaration as ts.MethodSignature;

      const nodesToCapture: IExcerptBuilderNodeToCapture[] = [];

      const returnTypeTokenRange: IExcerptTokenRange = ExcerptBuilder.createEmptyTokenRange();
      nodesToCapture.push({ node: methodSignature.type, tokenRange: returnTypeTokenRange });

      const typeParameters: IApiTypeParameterOptions[] = this._captureTypeParameters(
        nodesToCapture,
        methodSignature.typeParameters
      );

      const parameters: IApiParameterOptions[] = this._captureParameters(
        nodesToCapture,
        methodSignature.parameters
      );

      const excerptTokens: IExcerptToken[] = this._buildExcerptTokens(astDeclaration, nodesToCapture);
      const apiItemMetadata: ApiItemMetadata = this._collector.fetchApiItemMetadata(astDeclaration);
      const docComment: tsdoc.DocComment | undefined = apiItemMetadata.tsdocComment;
      const releaseTag: ReleaseTag = apiItemMetadata.effectiveReleaseTag;
      const isOptional: boolean =
        (astDeclaration.astSymbol.followedSymbol.flags & ts.SymbolFlags.Optional) !== 0;
      const fileUrlPath: string = this._getFileUrlPath(methodSignature);

      apiMethodSignature = new ApiMethodSignature({
        name,
        docComment,
        releaseTag,
        isOptional,
        typeParameters,
        parameters,
        overloadIndex,
        excerptTokens,
        returnTypeTokenRange,
        fileUrlPath
      });

      parentApiItem.addMember(apiMethodSignature);
    }
  }

  private _processApiNamespace(astDeclaration: AstDeclaration, context: IProcessAstEntityContext): void {
    const { name, isExported, parentApiItem } = context;
    const containerKey: string = ApiNamespace.getContainerKey(name);

    let apiNamespace: ApiNamespace | undefined = parentApiItem.tryGetMemberByKey(
      containerKey
    ) as ApiNamespace;

    if (apiNamespace === undefined) {
      const excerptTokens: IExcerptToken[] = this._buildExcerptTokens(astDeclaration, []);
      const apiItemMetadata: ApiItemMetadata = this._collector.fetchApiItemMetadata(astDeclaration);
      const docComment: tsdoc.DocComment | undefined = apiItemMetadata.tsdocComment;
      const releaseTag: ReleaseTag = apiItemMetadata.effectiveReleaseTag;
      const fileUrlPath: string = this._getFileUrlPath(astDeclaration.declaration);

      apiNamespace = new ApiNamespace({
        name,
        docComment,
        releaseTag,
        excerptTokens,
        isExported,
        fileUrlPath
      });
      parentApiItem.addMember(apiNamespace);
    }

    this._processChildDeclarations(astDeclaration, {
      ...context,
      parentApiItem: apiNamespace
    });
  }

  private _processApiProperty(astDeclaration: AstDeclaration, context: IProcessAstEntityContext): void {
    const { name, parentApiItem } = context;
    const isStatic: boolean = (astDeclaration.modifierFlags & ts.ModifierFlags.Static) !== 0;
    const containerKey: string = ApiProperty.getContainerKey(name, isStatic);

    let apiProperty: ApiProperty | undefined = parentApiItem.tryGetMemberByKey(containerKey) as ApiProperty;

    if (apiProperty === undefined) {
      const declaration: ts.Declaration = astDeclaration.declaration;
      const nodesToCapture: IExcerptBuilderNodeToCapture[] = [];

      const propertyTypeTokenRange: IExcerptTokenRange = ExcerptBuilder.createEmptyTokenRange();
      let propertyTypeNode: ts.TypeNode | undefined;

      if (ts.isPropertyDeclaration(declaration) || ts.isGetAccessorDeclaration(declaration)) {
        propertyTypeNode = declaration.type;
      }

      if (ts.isSetAccessorDeclaration(declaration)) {
        // Note that TypeScript always reports an error if a setter does not have exactly one parameter.
        propertyTypeNode = declaration.parameters[0].type;
      }

      nodesToCapture.push({ node: propertyTypeNode, tokenRange: propertyTypeTokenRange });

      let initializerTokenRange: IExcerptTokenRange | undefined = undefined;
      if (ts.isPropertyDeclaration(declaration) && declaration.initializer) {
        initializerTokenRange = ExcerptBuilder.createEmptyTokenRange();
        nodesToCapture.push({ node: declaration.initializer, tokenRange: initializerTokenRange });
      }

      const excerptTokens: IExcerptToken[] = this._buildExcerptTokens(astDeclaration, nodesToCapture);
      const apiItemMetadata: ApiItemMetadata = this._collector.fetchApiItemMetadata(astDeclaration);
      const docComment: tsdoc.DocComment | undefined = apiItemMetadata.tsdocComment;
      const releaseTag: ReleaseTag = apiItemMetadata.effectiveReleaseTag;
      const isOptional: boolean =
        (astDeclaration.astSymbol.followedSymbol.flags & ts.SymbolFlags.Optional) !== 0;
      const isProtected: boolean = (astDeclaration.modifierFlags & ts.ModifierFlags.Protected) !== 0;
      const isAbstract: boolean = (astDeclaration.modifierFlags & ts.ModifierFlags.Abstract) !== 0;
      const isReadonly: boolean = this._isReadonly(astDeclaration);
      const fileUrlPath: string = this._getFileUrlPath(declaration);

      apiProperty = new ApiProperty({
        name,
        docComment,
        releaseTag,
        isAbstract,
        isProtected,
        isStatic,
        isOptional,
        isReadonly,
        excerptTokens,
        propertyTypeTokenRange,
        initializerTokenRange,
        fileUrlPath
      });
      parentApiItem.addMember(apiProperty);
    } else {
      // If the property was already declared before (via a merged interface declaration),
      // we assume its signature is identical, because the language requires that.
    }
  }

  private _processApiPropertySignature(
    astDeclaration: AstDeclaration,
    context: IProcessAstEntityContext
  ): void {
    const { name, parentApiItem } = context;
    const containerKey: string = ApiPropertySignature.getContainerKey(name);

    let apiPropertySignature: ApiPropertySignature | undefined = parentApiItem.tryGetMemberByKey(
      containerKey
    ) as ApiPropertySignature;

    if (apiPropertySignature === undefined) {
      const propertySignature: ts.PropertySignature = astDeclaration.declaration as ts.PropertySignature;

      const nodesToCapture: IExcerptBuilderNodeToCapture[] = [];

      const propertyTypeTokenRange: IExcerptTokenRange = ExcerptBuilder.createEmptyTokenRange();
      nodesToCapture.push({ node: propertySignature.type, tokenRange: propertyTypeTokenRange });

      const excerptTokens: IExcerptToken[] = this._buildExcerptTokens(astDeclaration, nodesToCapture);
      const apiItemMetadata: ApiItemMetadata = this._collector.fetchApiItemMetadata(astDeclaration);
      const docComment: tsdoc.DocComment | undefined = apiItemMetadata.tsdocComment;
      const releaseTag: ReleaseTag = apiItemMetadata.effectiveReleaseTag;
      const isOptional: boolean =
        (astDeclaration.astSymbol.followedSymbol.flags & ts.SymbolFlags.Optional) !== 0;
      const isReadonly: boolean = this._isReadonly(astDeclaration);
      const fileUrlPath: string = this._getFileUrlPath(propertySignature);

      apiPropertySignature = new ApiPropertySignature({
        name,
        docComment,
        releaseTag,
        isOptional,
        excerptTokens,
        propertyTypeTokenRange,
        isReadonly,
        fileUrlPath
      });

      parentApiItem.addMember(apiPropertySignature);
    } else {
      // If the property was already declared before (via a merged interface declaration),
      // we assume its signature is identical, because the language requires that.
    }
  }

  private _processApiTypeAlias(astDeclaration: AstDeclaration, context: IProcessAstEntityContext): void {
    const { name, isExported, parentApiItem } = context;

    const containerKey: string = ApiTypeAlias.getContainerKey(name);

    let apiTypeAlias: ApiTypeAlias | undefined = parentApiItem.tryGetMemberByKey(
      containerKey
    ) as ApiTypeAlias;

    if (apiTypeAlias === undefined) {
      const typeAliasDeclaration: ts.TypeAliasDeclaration =
        astDeclaration.declaration as ts.TypeAliasDeclaration;

      const nodesToCapture: IExcerptBuilderNodeToCapture[] = [];

      const typeParameters: IApiTypeParameterOptions[] = this._captureTypeParameters(
        nodesToCapture,
        typeAliasDeclaration.typeParameters
      );

      const typeTokenRange: IExcerptTokenRange = ExcerptBuilder.createEmptyTokenRange();
      nodesToCapture.push({ node: typeAliasDeclaration.type, tokenRange: typeTokenRange });

      const excerptTokens: IExcerptToken[] = this._buildExcerptTokens(astDeclaration, nodesToCapture);
      const apiItemMetadata: ApiItemMetadata = this._collector.fetchApiItemMetadata(astDeclaration);
      const docComment: tsdoc.DocComment | undefined = apiItemMetadata.tsdocComment;
      const releaseTag: ReleaseTag = apiItemMetadata.effectiveReleaseTag;
      const fileUrlPath: string = this._getFileUrlPath(typeAliasDeclaration);

      apiTypeAlias = new ApiTypeAlias({
        name,
        docComment,
        typeParameters,
        releaseTag,
        excerptTokens,
        typeTokenRange,
        isExported,
        fileUrlPath
      });

      parentApiItem.addMember(apiTypeAlias);
    }
  }

  private _processApiVariable(astDeclaration: AstDeclaration, context: IProcessAstEntityContext): void {
    const { name, isExported, parentApiItem } = context;

    const containerKey: string = ApiVariable.getContainerKey(name);

    let apiVariable: ApiVariable | undefined = parentApiItem.tryGetMemberByKey(containerKey) as ApiVariable;

    if (apiVariable === undefined) {
      const variableDeclaration: ts.VariableDeclaration =
        astDeclaration.declaration as ts.VariableDeclaration;

      const nodesToCapture: IExcerptBuilderNodeToCapture[] = [];

      const variableTypeTokenRange: IExcerptTokenRange = ExcerptBuilder.createEmptyTokenRange();
      nodesToCapture.push({ node: variableDeclaration.type, tokenRange: variableTypeTokenRange });

      let initializerTokenRange: IExcerptTokenRange | undefined = undefined;
      if (variableDeclaration.initializer) {
        initializerTokenRange = ExcerptBuilder.createEmptyTokenRange();
        nodesToCapture.push({ node: variableDeclaration.initializer, tokenRange: initializerTokenRange });
      }

      const excerptTokens: IExcerptToken[] = this._buildExcerptTokens(astDeclaration, nodesToCapture);
      const apiItemMetadata: ApiItemMetadata = this._collector.fetchApiItemMetadata(astDeclaration);
      const docComment: tsdoc.DocComment | undefined = apiItemMetadata.tsdocComment;
      const releaseTag: ReleaseTag = apiItemMetadata.effectiveReleaseTag;
      const isReadonly: boolean = this._isReadonly(astDeclaration);
      const fileUrlPath: string = this._getFileUrlPath(variableDeclaration);

      apiVariable = new ApiVariable({
        name,
        docComment,
        releaseTag,
        excerptTokens,
        variableTypeTokenRange,
        initializerTokenRange,
        isReadonly,
        isExported,
        fileUrlPath
      });

      parentApiItem.addMember(apiVariable);
    }
  }

  /**
   * @param nodesToCapture - A list of child nodes whose token ranges we want to capture
   */
  private _buildExcerptTokens(
    astDeclaration: AstDeclaration,
    nodesToCapture: IExcerptBuilderNodeToCapture[]
  ): IExcerptToken[] {
    const excerptTokens: IExcerptToken[] = [];

    // Build the main declaration
    ExcerptBuilder.addDeclaration(excerptTokens, astDeclaration, nodesToCapture, this._referenceGenerator);

    const declarationMetadata: DeclarationMetadata = this._collector.fetchDeclarationMetadata(astDeclaration);

    // Add any ancillary declarations
    for (const ancillaryDeclaration of declarationMetadata.ancillaryDeclarations) {
      ExcerptBuilder.addBlankLine(excerptTokens);
      ExcerptBuilder.addDeclaration(
        excerptTokens,
        ancillaryDeclaration,
        nodesToCapture,
        this._referenceGenerator
      );
    }

    return excerptTokens;
  }

  private _captureTypeParameters(
    nodesToCapture: IExcerptBuilderNodeToCapture[],
    typeParameterNodes: ts.NodeArray<ts.TypeParameterDeclaration> | undefined
  ): IApiTypeParameterOptions[] {
    const typeParameters: IApiTypeParameterOptions[] = [];
    if (typeParameterNodes) {
      for (const typeParameter of typeParameterNodes) {
        const constraintTokenRange: IExcerptTokenRange = ExcerptBuilder.createEmptyTokenRange();
        nodesToCapture.push({ node: typeParameter.constraint, tokenRange: constraintTokenRange });

        const defaultTypeTokenRange: IExcerptTokenRange = ExcerptBuilder.createEmptyTokenRange();
        nodesToCapture.push({ node: typeParameter.default, tokenRange: defaultTypeTokenRange });

        typeParameters.push({
          typeParameterName: typeParameter.name.getText().trim(),
          constraintTokenRange,
          defaultTypeTokenRange
        });
      }
    }
    return typeParameters;
  }

  private _captureParameters(
    nodesToCapture: IExcerptBuilderNodeToCapture[],
    parameterNodes: ts.NodeArray<ts.ParameterDeclaration>
  ): IApiParameterOptions[] {
    const parameters: IApiParameterOptions[] = [];
    for (const parameter of parameterNodes) {
      const parameterTypeTokenRange: IExcerptTokenRange = ExcerptBuilder.createEmptyTokenRange();
      nodesToCapture.push({ node: parameter.type, tokenRange: parameterTypeTokenRange });
      parameters.push({
        parameterName: parameter.name.getText().trim(),
        parameterTypeTokenRange,
        isOptional: this._collector.typeChecker.isOptionalParameter(parameter)
      });
    }
    return parameters;
  }

  private _isReadonly(astDeclaration: AstDeclaration): boolean {
    switch (astDeclaration.declaration.kind) {
      case ts.SyntaxKind.GetAccessor:
      case ts.SyntaxKind.IndexSignature:
      case ts.SyntaxKind.PropertyDeclaration:
      case ts.SyntaxKind.PropertySignature:
      case ts.SyntaxKind.SetAccessor:
      case ts.SyntaxKind.VariableDeclaration: {
        const apiItemMetadata: ApiItemMetadata = this._collector.fetchApiItemMetadata(astDeclaration);
        const docComment: tsdoc.DocComment | undefined = apiItemMetadata.tsdocComment;
        const declarationMetadata: DeclarationMetadata =
          this._collector.fetchDeclarationMetadata(astDeclaration);

        const hasReadonlyModifier: boolean = (astDeclaration.modifierFlags & ts.ModifierFlags.Readonly) !== 0;
        const hasReadonlyDocTag: boolean = !!docComment?.modifierTagSet?.hasTagName('@readonly');
        const isGetterWithNoSetter: boolean =
          ts.isGetAccessorDeclaration(astDeclaration.declaration) &&
          declarationMetadata.ancillaryDeclarations.length === 0;
        const isVarConst: boolean =
          ts.isVariableDeclaration(astDeclaration.declaration) &&
          TypeScriptInternals.isVarConst(astDeclaration.declaration);

        return hasReadonlyModifier || hasReadonlyDocTag || isGetterWithNoSetter || isVarConst;
      }
      default: {
        // Readonly-ness does not make sense for any other declaration kind.
        return false;
      }
    }
  }

  private _getFileUrlPath(declaration: ts.Declaration): string {
    const sourceFile: ts.SourceFile = declaration.getSourceFile();
    const sourceLocation: ISourceLocation = this._collector.sourceMapper.getSourceLocation({
      sourceFile,
      pos: declaration.pos
    });

    let result: string = path.relative(
      this._collector.extractorConfig.projectFolder,
      sourceLocation.sourceFilePath
    );
    result = Path.convertToSlashes(result);
    return result;
  }
}<|MERGE_RESOLUTION|>--- conflicted
+++ resolved
@@ -113,7 +113,7 @@
         (entity.exportedFromEntryPoint ||
           (this._collector.extractorConfig.docModelIncludeForgottenExports && !entity.exported))
       ) {
-        const firstExportedName: string | undefined = Array.from(entity.exportNames).find(
+        const firstExportedName: string | undefined = Array.from(entity.exportNames.keys()).find(
           (n) => !this._rootExportTrimmings.has(n)
         );
         this._processAstEntity(entity.astEntity, {
@@ -200,8 +200,7 @@
     }
 
     astModule.astModuleExportInfo!.exportedLocalEntities.forEach(
-<<<<<<< HEAD
-      (exportedEntity: AstEntity, exportedName: string) => {
+      ({ astEntity: exportedEntity }, exportedName: string) => {
         const exportedCollectorEntity: CollectorEntity | undefined =
           this._collector.tryGetCollectorEntity(exportedEntity);
         if (
@@ -212,9 +211,6 @@
           // Exclude entities that are not referenced
           return;
         }
-=======
-      ({ astEntity: exportedEntity }, exportedName: string) => {
->>>>>>> 8021ac1b
         this._processAstEntity(exportedEntity, {
           ...context,
           name: exportedName,
