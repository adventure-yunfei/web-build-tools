// Copyright (c) Microsoft Corporation. All rights reserved. Licensed under the MIT license.
// See LICENSE in the project root for license information.

/* eslint-disable no-bitwise */

import * as ts from 'typescript';
import * as tsdoc from '@microsoft/tsdoc';
import {
  ApiModel,
  ApiClass,
  ApiPackage,
  ApiEntryPoint,
  ApiMethod,
  ApiNamespace,
  ApiInterface,
  ApiPropertySignature,
  ApiItemContainerMixin,
  ReleaseTag,
  ApiProperty,
  ApiMethodSignature,
  IApiParameterOptions,
  ApiEnum,
  ApiEnumMember,
  IExcerptTokenRange,
  IExcerptToken,
  ApiConstructor,
  ApiConstructSignature,
  ApiFunction,
  ApiIndexSignature,
  ApiVariable,
  ApiTypeAlias,
  ApiCallSignature,
  IApiTypeParameterOptions
} from '@microsoft/api-extractor-model';

import { Collector } from '../collector/Collector';
import { AstDeclaration } from '../analyzer/AstDeclaration';
import { ExcerptBuilder, IExcerptBuilderNodeToCapture } from './ExcerptBuilder';
import { AstSymbol } from '../analyzer/AstSymbol';
import { DeclarationReferenceGenerator } from './DeclarationReferenceGenerator';
import { ApiItemMetadata } from '../collector/ApiItemMetadata';
import { DeclarationMetadata } from '../collector/DeclarationMetadata';
import { AstImportInternal } from '../analyzer/AstImportInternal';
import { AstModule } from '../analyzer/AstModule';
import { AstEntity } from '../analyzer/AstSymbolTable';

export class ApiModelGenerator {
  private readonly _collector: Collector;
  private readonly _apiModel: ApiModel;
  private readonly _referenceGenerator: DeclarationReferenceGenerator;

  public constructor(collector: Collector) {
    this._collector = collector;
    this._apiModel = new ApiModel();
    this._referenceGenerator = new DeclarationReferenceGenerator(
      collector.packageJsonLookup,
      collector.workingPackage.name,
      collector.program,
      collector.typeChecker,
      collector.bundledPackageNames
    );
  }

  public get apiModel(): ApiModel {
    return this._apiModel;
  }

  public buildApiPackage(): ApiPackage {
    const packageDocComment: tsdoc.DocComment | undefined = this._collector.workingPackage.tsdocComment;

    const apiPackage: ApiPackage = new ApiPackage({
      name: this._collector.workingPackage.name,
      docComment: packageDocComment
    });
    this._apiModel.addMember(apiPackage);

    const apiEntryPoint: ApiEntryPoint = new ApiEntryPoint({ name: '' });
    apiPackage.addMember(apiEntryPoint);

    // Create a CollectorEntity for each top-level export
    for (const entity of this._collector.entities) {
      if (entity.exported) {
        this._processAstEntity(entity.astEntity, entity.nameForEmit, apiEntryPoint);
      }
    }

    return apiPackage;
  }

<<<<<<< HEAD
  private _processAstEntity(astEntity: AstEntity, exportedName: string | undefined,
    parentApiItem: ApiItemContainerMixin): void {

    if (astEntity instanceof AstSymbol) {
      // Skip ancillary declarations; we will process them with the main declaration
      for (const astDeclaration of this._collector.getNonAncillaryDeclarations(astEntity)) {
        this._processDeclaration(astDeclaration, exportedName, parentApiItem);
      }
    } else if (astEntity instanceof AstImportInternal) {
      this._processModuleImport(astEntity.astModule, exportedName, parentApiItem);
    } else {
      // TODO: Figure out how to represent reexported AstImport objects.  Basically we need to introduce a new
      // ApiItem subclass for "export alias", similar to a type alias, but representing declarations of the
      // form "export { X } from 'external-package'".  We can also use this to solve GitHub issue #950.
    }
  }

  private _processModuleImport(astModule: AstModule, exportedName: string | undefined,
    parentApiItem: ApiItemContainerMixin): void {

    const name: string = exportedName ? exportedName : astModule.moduleSymbol.name;
    const containerKey: string = ApiNamespace.getContainerKey(name);

    let apiNamespace: ApiNamespace | undefined = parentApiItem.tryGetMemberByKey(containerKey) as ApiNamespace;

    if (apiNamespace === undefined) {
      apiNamespace = new ApiNamespace({ name, docComment: undefined, releaseTag: ReleaseTag.None, excerptTokens: [] });
      parentApiItem.addMember(apiNamespace);
    }

    astModule.astModuleExportInfo!.exportedLocalEntities.forEach((exportedEntity: AstEntity, exportedName: string) => {
      this._processAstEntity(exportedEntity, exportedName, apiNamespace!);
    });
  }

  private _processDeclaration(astDeclaration: AstDeclaration, exportedName: string | undefined,
    parentApiItem: ApiItemContainerMixin): void {

=======
  private _processDeclaration(
    astDeclaration: AstDeclaration,
    exportedName: string | undefined,
    parentApiItem: ApiItemContainerMixin
  ): void {
>>>>>>> c9d2fd43
    if ((astDeclaration.modifierFlags & ts.ModifierFlags.Private) !== 0) {
      return; // trim out private declarations
    }

    const apiItemMetadata: ApiItemMetadata = this._collector.fetchApiItemMetadata(astDeclaration);
    const releaseTag: ReleaseTag = apiItemMetadata.effectiveReleaseTag;
    if (releaseTag === ReleaseTag.Internal || releaseTag === ReleaseTag.Alpha) {
      return; // trim out items marked as "@internal" or "@alpha"
    }

    switch (astDeclaration.declaration.kind) {
      case ts.SyntaxKind.CallSignature:
        this._processApiCallSignature(astDeclaration, exportedName, parentApiItem);
        break;

      case ts.SyntaxKind.Constructor:
        this._processApiConstructor(astDeclaration, exportedName, parentApiItem);
        break;

      case ts.SyntaxKind.ConstructSignature:
        this._processApiConstructSignature(astDeclaration, exportedName, parentApiItem);
        break;

      case ts.SyntaxKind.ClassDeclaration:
        this._processApiClass(astDeclaration, exportedName, parentApiItem);
        break;

      case ts.SyntaxKind.EnumDeclaration:
        this._processApiEnum(astDeclaration, exportedName, parentApiItem);
        break;

      case ts.SyntaxKind.EnumMember:
        this._processApiEnumMember(astDeclaration, exportedName, parentApiItem);
        break;

      case ts.SyntaxKind.FunctionDeclaration:
        this._processApiFunction(astDeclaration, exportedName, parentApiItem);
        break;

      case ts.SyntaxKind.GetAccessor:
        this._processApiProperty(astDeclaration, exportedName, parentApiItem);
        break;

      case ts.SyntaxKind.IndexSignature:
        this._processApiIndexSignature(astDeclaration, exportedName, parentApiItem);
        break;

      case ts.SyntaxKind.InterfaceDeclaration:
        this._processApiInterface(astDeclaration, exportedName, parentApiItem);
        break;

      case ts.SyntaxKind.MethodDeclaration:
        this._processApiMethod(astDeclaration, exportedName, parentApiItem);
        break;

      case ts.SyntaxKind.MethodSignature:
        this._processApiMethodSignature(astDeclaration, exportedName, parentApiItem);
        break;

      case ts.SyntaxKind.ModuleDeclaration:
        this._processApiNamespace(astDeclaration, exportedName, parentApiItem);
        break;

      case ts.SyntaxKind.PropertyDeclaration:
        this._processApiProperty(astDeclaration, exportedName, parentApiItem);
        break;

      case ts.SyntaxKind.PropertySignature:
        this._processApiPropertySignature(astDeclaration, exportedName, parentApiItem);
        break;

      case ts.SyntaxKind.TypeAliasDeclaration:
        this._processApiTypeAlias(astDeclaration, exportedName, parentApiItem);
        break;

      case ts.SyntaxKind.VariableDeclaration:
        this._processApiVariable(astDeclaration, exportedName, parentApiItem);
        break;

      default:
      // ignore unknown types
    }
  }

  private _processChildDeclarations(
    astDeclaration: AstDeclaration,
    exportedName: string | undefined,
    parentApiItem: ApiItemContainerMixin
  ): void {
    for (const childDeclaration of astDeclaration.children) {
      this._processDeclaration(childDeclaration, undefined, parentApiItem);
    }
  }

  private _processApiCallSignature(
    astDeclaration: AstDeclaration,
    exportedName: string | undefined,
    parentApiItem: ApiItemContainerMixin
  ): void {
    const overloadIndex: number = this._collector.getOverloadIndex(astDeclaration);
    const containerKey: string = ApiCallSignature.getContainerKey(overloadIndex);

    let apiCallSignature: ApiCallSignature | undefined = parentApiItem.tryGetMemberByKey(
      containerKey
    ) as ApiCallSignature;

    if (apiCallSignature === undefined) {
      const callSignature: ts.CallSignatureDeclaration = astDeclaration.declaration as ts.CallSignatureDeclaration;

      const nodesToCapture: IExcerptBuilderNodeToCapture[] = [];

      const returnTypeTokenRange: IExcerptTokenRange = ExcerptBuilder.createEmptyTokenRange();
      nodesToCapture.push({ node: callSignature.type, tokenRange: returnTypeTokenRange });

      const typeParameters: IApiTypeParameterOptions[] = this._captureTypeParameters(
        nodesToCapture,
        callSignature.typeParameters
      );

      const parameters: IApiParameterOptions[] = this._captureParameters(
        nodesToCapture,
        callSignature.parameters
      );

      const excerptTokens: IExcerptToken[] = this._buildExcerptTokens(astDeclaration, nodesToCapture);
      const apiItemMetadata: ApiItemMetadata = this._collector.fetchApiItemMetadata(astDeclaration);
      const docComment: tsdoc.DocComment | undefined = apiItemMetadata.tsdocComment;
      const releaseTag: ReleaseTag = apiItemMetadata.effectiveReleaseTag;

      apiCallSignature = new ApiCallSignature({
        docComment,
        releaseTag,
        typeParameters,
        parameters,
        overloadIndex,
        excerptTokens,
        returnTypeTokenRange
      });

      parentApiItem.addMember(apiCallSignature);
    }
  }

  private _processApiConstructor(
    astDeclaration: AstDeclaration,
    exportedName: string | undefined,
    parentApiItem: ApiItemContainerMixin
  ): void {
    const overloadIndex: number = this._collector.getOverloadIndex(astDeclaration);
    const containerKey: string = ApiConstructor.getContainerKey(overloadIndex);

    let apiConstructor: ApiConstructor | undefined = parentApiItem.tryGetMemberByKey(
      containerKey
    ) as ApiConstructor;

    if (apiConstructor === undefined) {
      const constructorDeclaration: ts.ConstructorDeclaration = astDeclaration.declaration as ts.ConstructorDeclaration;

      const nodesToCapture: IExcerptBuilderNodeToCapture[] = [];

      const parameters: IApiParameterOptions[] = this._captureParameters(
        nodesToCapture,
        constructorDeclaration.parameters
      );

      const excerptTokens: IExcerptToken[] = this._buildExcerptTokens(astDeclaration, nodesToCapture);
      const apiItemMetadata: ApiItemMetadata = this._collector.fetchApiItemMetadata(astDeclaration);
      const docComment: tsdoc.DocComment | undefined = apiItemMetadata.tsdocComment;
      const releaseTag: ReleaseTag = apiItemMetadata.effectiveReleaseTag;

      apiConstructor = new ApiConstructor({
        docComment,
        releaseTag,
        parameters,
        overloadIndex,
        excerptTokens
      });

      parentApiItem.addMember(apiConstructor);
    }
  }

  private _processApiClass(
    astDeclaration: AstDeclaration,
    exportedName: string | undefined,
    parentApiItem: ApiItemContainerMixin
  ): void {
    const name: string = exportedName ? exportedName : astDeclaration.astSymbol.localName;
    const containerKey: string = ApiClass.getContainerKey(name);

    let apiClass: ApiClass | undefined = parentApiItem.tryGetMemberByKey(containerKey) as ApiClass;

    if (apiClass === undefined) {
      const classDeclaration: ts.ClassDeclaration = astDeclaration.declaration as ts.ClassDeclaration;

      const nodesToCapture: IExcerptBuilderNodeToCapture[] = [];

      const typeParameters: IApiTypeParameterOptions[] = this._captureTypeParameters(
        nodesToCapture,
        classDeclaration.typeParameters
      );

      let extendsTokenRange: IExcerptTokenRange | undefined = undefined;
      const implementsTokenRanges: IExcerptTokenRange[] = [];

      for (const heritageClause of classDeclaration.heritageClauses || []) {
        if (heritageClause.token === ts.SyntaxKind.ExtendsKeyword) {
          extendsTokenRange = ExcerptBuilder.createEmptyTokenRange();
          if (heritageClause.types.length > 0) {
            nodesToCapture.push({ node: heritageClause.types[0], tokenRange: extendsTokenRange });
          }
        } else if (heritageClause.token === ts.SyntaxKind.ImplementsKeyword) {
          for (const heritageType of heritageClause.types) {
            const implementsTokenRange: IExcerptTokenRange = ExcerptBuilder.createEmptyTokenRange();
            implementsTokenRanges.push(implementsTokenRange);
            nodesToCapture.push({ node: heritageType, tokenRange: implementsTokenRange });
          }
        }
      }

      const excerptTokens: IExcerptToken[] = this._buildExcerptTokens(astDeclaration, nodesToCapture);
      const apiItemMetadata: ApiItemMetadata = this._collector.fetchApiItemMetadata(astDeclaration);
      const docComment: tsdoc.DocComment | undefined = apiItemMetadata.tsdocComment;
      const releaseTag: ReleaseTag = apiItemMetadata.effectiveReleaseTag;

      apiClass = new ApiClass({
        name,
        docComment,
        releaseTag,
        excerptTokens,
        typeParameters,
        extendsTokenRange,
        implementsTokenRanges
      });

      parentApiItem.addMember(apiClass);
    }

    this._processChildDeclarations(astDeclaration, exportedName, apiClass);
  }

  private _processApiConstructSignature(
    astDeclaration: AstDeclaration,
    exportedName: string | undefined,
    parentApiItem: ApiItemContainerMixin
  ): void {
    const overloadIndex: number = this._collector.getOverloadIndex(astDeclaration);
    const containerKey: string = ApiConstructSignature.getContainerKey(overloadIndex);

    let apiConstructSignature: ApiConstructSignature | undefined = parentApiItem.tryGetMemberByKey(
      containerKey
    ) as ApiConstructSignature;

    if (apiConstructSignature === undefined) {
      const constructSignature: ts.ConstructSignatureDeclaration = astDeclaration.declaration as ts.ConstructSignatureDeclaration;

      const nodesToCapture: IExcerptBuilderNodeToCapture[] = [];

      const returnTypeTokenRange: IExcerptTokenRange = ExcerptBuilder.createEmptyTokenRange();
      nodesToCapture.push({ node: constructSignature.type, tokenRange: returnTypeTokenRange });

      const typeParameters: IApiTypeParameterOptions[] = this._captureTypeParameters(
        nodesToCapture,
        constructSignature.typeParameters
      );

      const parameters: IApiParameterOptions[] = this._captureParameters(
        nodesToCapture,
        constructSignature.parameters
      );

      const excerptTokens: IExcerptToken[] = this._buildExcerptTokens(astDeclaration, nodesToCapture);
      const apiItemMetadata: ApiItemMetadata = this._collector.fetchApiItemMetadata(astDeclaration);
      const docComment: tsdoc.DocComment | undefined = apiItemMetadata.tsdocComment;
      const releaseTag: ReleaseTag = apiItemMetadata.effectiveReleaseTag;

      apiConstructSignature = new ApiConstructSignature({
        docComment,
        releaseTag,
        typeParameters,
        parameters,
        overloadIndex,
        excerptTokens,
        returnTypeTokenRange
      });

      parentApiItem.addMember(apiConstructSignature);
    }
  }

  private _processApiEnum(
    astDeclaration: AstDeclaration,
    exportedName: string | undefined,
    parentApiItem: ApiItemContainerMixin
  ): void {
    const name: string = exportedName ? exportedName : astDeclaration.astSymbol.localName;
    const containerKey: string = ApiEnum.getContainerKey(name);

    let apiEnum: ApiEnum | undefined = parentApiItem.tryGetMemberByKey(containerKey) as ApiEnum;

    if (apiEnum === undefined) {
      const excerptTokens: IExcerptToken[] = this._buildExcerptTokens(astDeclaration, []);
      const apiItemMetadata: ApiItemMetadata = this._collector.fetchApiItemMetadata(astDeclaration);
      const docComment: tsdoc.DocComment | undefined = apiItemMetadata.tsdocComment;
      const releaseTag: ReleaseTag = apiItemMetadata.effectiveReleaseTag;

      apiEnum = new ApiEnum({ name, docComment, releaseTag, excerptTokens });
      parentApiItem.addMember(apiEnum);
    }

    this._processChildDeclarations(astDeclaration, exportedName, apiEnum);
  }

  private _processApiEnumMember(
    astDeclaration: AstDeclaration,
    exportedName: string | undefined,
    parentApiItem: ApiItemContainerMixin
  ): void {
    const name: string = exportedName ? exportedName : astDeclaration.astSymbol.localName;
    const containerKey: string = ApiEnumMember.getContainerKey(name);

    let apiEnumMember: ApiEnumMember | undefined = parentApiItem.tryGetMemberByKey(
      containerKey
    ) as ApiEnumMember;

    if (apiEnumMember === undefined) {
      const enumMember: ts.EnumMember = astDeclaration.declaration as ts.EnumMember;

      const nodesToCapture: IExcerptBuilderNodeToCapture[] = [];

      const initializerTokenRange: IExcerptTokenRange = ExcerptBuilder.createEmptyTokenRange();
      nodesToCapture.push({ node: enumMember.initializer, tokenRange: initializerTokenRange });

      const excerptTokens: IExcerptToken[] = this._buildExcerptTokens(astDeclaration, nodesToCapture);
      const apiItemMetadata: ApiItemMetadata = this._collector.fetchApiItemMetadata(astDeclaration);
      const docComment: tsdoc.DocComment | undefined = apiItemMetadata.tsdocComment;
      const releaseTag: ReleaseTag = apiItemMetadata.effectiveReleaseTag;

      apiEnumMember = new ApiEnumMember({
        name,
        docComment,
        releaseTag,
        excerptTokens,
        initializerTokenRange
      });

      parentApiItem.addMember(apiEnumMember);
    }
  }

  private _processApiFunction(
    astDeclaration: AstDeclaration,
    exportedName: string | undefined,
    parentApiItem: ApiItemContainerMixin
  ): void {
    const name: string = exportedName ? exportedName : astDeclaration.astSymbol.localName;

    const overloadIndex: number = this._collector.getOverloadIndex(astDeclaration);
    const containerKey: string = ApiFunction.getContainerKey(name, overloadIndex);

    let apiFunction: ApiFunction | undefined = parentApiItem.tryGetMemberByKey(containerKey) as ApiFunction;

    if (apiFunction === undefined) {
      const functionDeclaration: ts.FunctionDeclaration = astDeclaration.declaration as ts.FunctionDeclaration;

      const nodesToCapture: IExcerptBuilderNodeToCapture[] = [];

      const returnTypeTokenRange: IExcerptTokenRange = ExcerptBuilder.createEmptyTokenRange();
      nodesToCapture.push({ node: functionDeclaration.type, tokenRange: returnTypeTokenRange });

      const typeParameters: IApiTypeParameterOptions[] = this._captureTypeParameters(
        nodesToCapture,
        functionDeclaration.typeParameters
      );

      const parameters: IApiParameterOptions[] = this._captureParameters(
        nodesToCapture,
        functionDeclaration.parameters
      );

      const excerptTokens: IExcerptToken[] = this._buildExcerptTokens(astDeclaration, nodesToCapture);
      const apiItemMetadata: ApiItemMetadata = this._collector.fetchApiItemMetadata(astDeclaration);
      const docComment: tsdoc.DocComment | undefined = apiItemMetadata.tsdocComment;
      const releaseTag: ReleaseTag = apiItemMetadata.effectiveReleaseTag;
      if (releaseTag === ReleaseTag.Internal || releaseTag === ReleaseTag.Alpha) {
        return; // trim out items marked as "@internal" or "@alpha"
      }

      apiFunction = new ApiFunction({
        name,
        docComment,
        releaseTag,
        typeParameters,
        parameters,
        overloadIndex,
        excerptTokens,
        returnTypeTokenRange
      });

      parentApiItem.addMember(apiFunction);
    }
  }

  private _processApiIndexSignature(
    astDeclaration: AstDeclaration,
    exportedName: string | undefined,
    parentApiItem: ApiItemContainerMixin
  ): void {
    const overloadIndex: number = this._collector.getOverloadIndex(astDeclaration);
    const containerKey: string = ApiIndexSignature.getContainerKey(overloadIndex);

    let apiIndexSignature: ApiIndexSignature | undefined = parentApiItem.tryGetMemberByKey(
      containerKey
    ) as ApiIndexSignature;

    if (apiIndexSignature === undefined) {
      const indexSignature: ts.IndexSignatureDeclaration = astDeclaration.declaration as ts.IndexSignatureDeclaration;

      const nodesToCapture: IExcerptBuilderNodeToCapture[] = [];

      const returnTypeTokenRange: IExcerptTokenRange = ExcerptBuilder.createEmptyTokenRange();
      nodesToCapture.push({ node: indexSignature.type, tokenRange: returnTypeTokenRange });

      const parameters: IApiParameterOptions[] = this._captureParameters(
        nodesToCapture,
        indexSignature.parameters
      );

      const excerptTokens: IExcerptToken[] = this._buildExcerptTokens(astDeclaration, nodesToCapture);
      const apiItemMetadata: ApiItemMetadata = this._collector.fetchApiItemMetadata(astDeclaration);
      const docComment: tsdoc.DocComment | undefined = apiItemMetadata.tsdocComment;
      const releaseTag: ReleaseTag = apiItemMetadata.effectiveReleaseTag;

      apiIndexSignature = new ApiIndexSignature({
        docComment,
        releaseTag,
        parameters,
        overloadIndex,
        excerptTokens,
        returnTypeTokenRange
      });

      parentApiItem.addMember(apiIndexSignature);
    }
  }

  private _processApiInterface(
    astDeclaration: AstDeclaration,
    exportedName: string | undefined,
    parentApiItem: ApiItemContainerMixin
  ): void {
    const name: string = exportedName ? exportedName : astDeclaration.astSymbol.localName;
    const containerKey: string = ApiInterface.getContainerKey(name);

    let apiInterface: ApiInterface | undefined = parentApiItem.tryGetMemberByKey(
      containerKey
    ) as ApiInterface;

    if (apiInterface === undefined) {
      const interfaceDeclaration: ts.InterfaceDeclaration = astDeclaration.declaration as ts.InterfaceDeclaration;

      const nodesToCapture: IExcerptBuilderNodeToCapture[] = [];

      const typeParameters: IApiTypeParameterOptions[] = this._captureTypeParameters(
        nodesToCapture,
        interfaceDeclaration.typeParameters
      );

      const extendsTokenRanges: IExcerptTokenRange[] = [];

      for (const heritageClause of interfaceDeclaration.heritageClauses || []) {
        if (heritageClause.token === ts.SyntaxKind.ExtendsKeyword) {
          for (const heritageType of heritageClause.types) {
            const extendsTokenRange: IExcerptTokenRange = ExcerptBuilder.createEmptyTokenRange();
            extendsTokenRanges.push(extendsTokenRange);
            nodesToCapture.push({ node: heritageType, tokenRange: extendsTokenRange });
          }
        }
      }

      const excerptTokens: IExcerptToken[] = this._buildExcerptTokens(astDeclaration, nodesToCapture);
      const apiItemMetadata: ApiItemMetadata = this._collector.fetchApiItemMetadata(astDeclaration);
      const docComment: tsdoc.DocComment | undefined = apiItemMetadata.tsdocComment;
      const releaseTag: ReleaseTag = apiItemMetadata.effectiveReleaseTag;

      apiInterface = new ApiInterface({
        name,
        docComment,
        releaseTag,
        excerptTokens,
        typeParameters,
        extendsTokenRanges
      });

      parentApiItem.addMember(apiInterface);
    }

    this._processChildDeclarations(astDeclaration, exportedName, apiInterface);
  }

  private _processApiMethod(
    astDeclaration: AstDeclaration,
    exportedName: string | undefined,
    parentApiItem: ApiItemContainerMixin
  ): void {
    const name: string = exportedName ? exportedName : astDeclaration.astSymbol.localName;

    const isStatic: boolean = (astDeclaration.modifierFlags & ts.ModifierFlags.Static) !== 0;
    const overloadIndex: number = this._collector.getOverloadIndex(astDeclaration);
    const containerKey: string = ApiMethod.getContainerKey(name, isStatic, overloadIndex);

    let apiMethod: ApiMethod | undefined = parentApiItem.tryGetMemberByKey(containerKey) as ApiMethod;

    if (apiMethod === undefined) {
      const methodDeclaration: ts.MethodDeclaration = astDeclaration.declaration as ts.MethodDeclaration;

      const nodesToCapture: IExcerptBuilderNodeToCapture[] = [];

      const returnTypeTokenRange: IExcerptTokenRange = ExcerptBuilder.createEmptyTokenRange();
      nodesToCapture.push({ node: methodDeclaration.type, tokenRange: returnTypeTokenRange });

      const typeParameters: IApiTypeParameterOptions[] = this._captureTypeParameters(
        nodesToCapture,
        methodDeclaration.typeParameters
      );

      const parameters: IApiParameterOptions[] = this._captureParameters(
        nodesToCapture,
        methodDeclaration.parameters
      );

      const excerptTokens: IExcerptToken[] = this._buildExcerptTokens(astDeclaration, nodesToCapture);
      const apiItemMetadata: ApiItemMetadata = this._collector.fetchApiItemMetadata(astDeclaration);
      const docComment: tsdoc.DocComment | undefined = apiItemMetadata.tsdocComment;
      const releaseTag: ReleaseTag = apiItemMetadata.effectiveReleaseTag;
      if (releaseTag === ReleaseTag.Internal || releaseTag === ReleaseTag.Alpha) {
        return; // trim out items marked as "@internal" or "@alpha"
      }

      apiMethod = new ApiMethod({
        name,
        docComment,
        releaseTag,
        isStatic,
        typeParameters,
        parameters,
        overloadIndex,
        excerptTokens,
        returnTypeTokenRange
      });

      parentApiItem.addMember(apiMethod);
    }
  }

  private _processApiMethodSignature(
    astDeclaration: AstDeclaration,
    exportedName: string | undefined,
    parentApiItem: ApiItemContainerMixin
  ): void {
    const name: string = exportedName ? exportedName : astDeclaration.astSymbol.localName;

    const overloadIndex: number = this._collector.getOverloadIndex(astDeclaration);
    const containerKey: string = ApiMethodSignature.getContainerKey(name, overloadIndex);

    let apiMethodSignature: ApiMethodSignature | undefined = parentApiItem.tryGetMemberByKey(
      containerKey
    ) as ApiMethodSignature;

    if (apiMethodSignature === undefined) {
      const methodSignature: ts.MethodSignature = astDeclaration.declaration as ts.MethodSignature;

      const nodesToCapture: IExcerptBuilderNodeToCapture[] = [];

      const returnTypeTokenRange: IExcerptTokenRange = ExcerptBuilder.createEmptyTokenRange();
      nodesToCapture.push({ node: methodSignature.type, tokenRange: returnTypeTokenRange });

      const typeParameters: IApiTypeParameterOptions[] = this._captureTypeParameters(
        nodesToCapture,
        methodSignature.typeParameters
      );

      const parameters: IApiParameterOptions[] = this._captureParameters(
        nodesToCapture,
        methodSignature.parameters
      );

      const excerptTokens: IExcerptToken[] = this._buildExcerptTokens(astDeclaration, nodesToCapture);
      const apiItemMetadata: ApiItemMetadata = this._collector.fetchApiItemMetadata(astDeclaration);
      const docComment: tsdoc.DocComment | undefined = apiItemMetadata.tsdocComment;
      const releaseTag: ReleaseTag = apiItemMetadata.effectiveReleaseTag;

      apiMethodSignature = new ApiMethodSignature({
        name,
        docComment,
        releaseTag,
        typeParameters,
        parameters,
        overloadIndex,
        excerptTokens,
        returnTypeTokenRange
      });

      parentApiItem.addMember(apiMethodSignature);
    }
  }

  private _processApiNamespace(
    astDeclaration: AstDeclaration,
    exportedName: string | undefined,
    parentApiItem: ApiItemContainerMixin
  ): void {
    const name: string = exportedName ? exportedName : astDeclaration.astSymbol.localName;
    const containerKey: string = ApiNamespace.getContainerKey(name);

    let apiNamespace: ApiNamespace | undefined = parentApiItem.tryGetMemberByKey(
      containerKey
    ) as ApiNamespace;

    if (apiNamespace === undefined) {
      const excerptTokens: IExcerptToken[] = this._buildExcerptTokens(astDeclaration, []);
      const apiItemMetadata: ApiItemMetadata = this._collector.fetchApiItemMetadata(astDeclaration);
      const docComment: tsdoc.DocComment | undefined = apiItemMetadata.tsdocComment;
      const releaseTag: ReleaseTag = apiItemMetadata.effectiveReleaseTag;

      apiNamespace = new ApiNamespace({ name, docComment, releaseTag, excerptTokens });
      parentApiItem.addMember(apiNamespace);
    }

    this._processChildDeclarations(astDeclaration, exportedName, apiNamespace);
  }

  private _processApiProperty(
    astDeclaration: AstDeclaration,
    exportedName: string | undefined,
    parentApiItem: ApiItemContainerMixin
  ): void {
    const name: string = exportedName ? exportedName : astDeclaration.astSymbol.localName;

    const isStatic: boolean = (astDeclaration.modifierFlags & ts.ModifierFlags.Static) !== 0;

    const containerKey: string = ApiProperty.getContainerKey(name, isStatic);

    let apiProperty: ApiProperty | undefined = parentApiItem.tryGetMemberByKey(containerKey) as ApiProperty;

    if (apiProperty === undefined) {
      const propertyDeclaration: ts.PropertyDeclaration = astDeclaration.declaration as ts.PropertyDeclaration;

      const nodesToCapture: IExcerptBuilderNodeToCapture[] = [];

      const propertyTypeTokenRange: IExcerptTokenRange = ExcerptBuilder.createEmptyTokenRange();
      nodesToCapture.push({ node: propertyDeclaration.type, tokenRange: propertyTypeTokenRange });

      const excerptTokens: IExcerptToken[] = this._buildExcerptTokens(astDeclaration, nodesToCapture);
      const apiItemMetadata: ApiItemMetadata = this._collector.fetchApiItemMetadata(astDeclaration);
      const docComment: tsdoc.DocComment | undefined = apiItemMetadata.tsdocComment;
      const releaseTag: ReleaseTag = apiItemMetadata.effectiveReleaseTag;

      apiProperty = new ApiProperty({
        name,
        docComment,
        releaseTag,
        isStatic,
        excerptTokens,
        propertyTypeTokenRange
      });
      parentApiItem.addMember(apiProperty);
    } else {
      // If the property was already declared before (via a merged interface declaration),
      // we assume its signature is identical, because the language requires that.
    }
  }

  private _processApiPropertySignature(
    astDeclaration: AstDeclaration,
    exportedName: string | undefined,
    parentApiItem: ApiItemContainerMixin
  ): void {
    const name: string = exportedName ? exportedName : astDeclaration.astSymbol.localName;
    const containerKey: string = ApiPropertySignature.getContainerKey(name);

    let apiPropertySignature: ApiPropertySignature | undefined = parentApiItem.tryGetMemberByKey(
      containerKey
    ) as ApiPropertySignature;

    if (apiPropertySignature === undefined) {
      const propertySignature: ts.PropertySignature = astDeclaration.declaration as ts.PropertySignature;

      const nodesToCapture: IExcerptBuilderNodeToCapture[] = [];

      const propertyTypeTokenRange: IExcerptTokenRange = ExcerptBuilder.createEmptyTokenRange();
      nodesToCapture.push({ node: propertySignature.type, tokenRange: propertyTypeTokenRange });

      const excerptTokens: IExcerptToken[] = this._buildExcerptTokens(astDeclaration, nodesToCapture);
      const apiItemMetadata: ApiItemMetadata = this._collector.fetchApiItemMetadata(astDeclaration);
      const docComment: tsdoc.DocComment | undefined = apiItemMetadata.tsdocComment;
      const releaseTag: ReleaseTag = apiItemMetadata.effectiveReleaseTag;

      apiPropertySignature = new ApiPropertySignature({
        name,
        docComment,
        releaseTag,
        excerptTokens,
        propertyTypeTokenRange
      });

      parentApiItem.addMember(apiPropertySignature);
    } else {
      // If the property was already declared before (via a merged interface declaration),
      // we assume its signature is identical, because the language requires that.
    }
  }

  private _processApiTypeAlias(
    astDeclaration: AstDeclaration,
    exportedName: string | undefined,
    parentApiItem: ApiItemContainerMixin
  ): void {
    const name: string = exportedName ? exportedName : astDeclaration.astSymbol.localName;

    const containerKey: string = ApiTypeAlias.getContainerKey(name);

    let apiTypeAlias: ApiTypeAlias | undefined = parentApiItem.tryGetMemberByKey(
      containerKey
    ) as ApiTypeAlias;

    if (apiTypeAlias === undefined) {
      const typeAliasDeclaration: ts.TypeAliasDeclaration = astDeclaration.declaration as ts.TypeAliasDeclaration;

      const nodesToCapture: IExcerptBuilderNodeToCapture[] = [];

      const typeParameters: IApiTypeParameterOptions[] = this._captureTypeParameters(
        nodesToCapture,
        typeAliasDeclaration.typeParameters
      );

      const typeTokenRange: IExcerptTokenRange = ExcerptBuilder.createEmptyTokenRange();
      nodesToCapture.push({ node: typeAliasDeclaration.type, tokenRange: typeTokenRange });

      const excerptTokens: IExcerptToken[] = this._buildExcerptTokens(astDeclaration, nodesToCapture);
      const apiItemMetadata: ApiItemMetadata = this._collector.fetchApiItemMetadata(astDeclaration);
      const docComment: tsdoc.DocComment | undefined = apiItemMetadata.tsdocComment;
      const releaseTag: ReleaseTag = apiItemMetadata.effectiveReleaseTag;

      apiTypeAlias = new ApiTypeAlias({
        name,
        docComment,
        typeParameters,
        releaseTag,
        excerptTokens,
        typeTokenRange
      });

      parentApiItem.addMember(apiTypeAlias);
    }
  }

  private _processApiVariable(
    astDeclaration: AstDeclaration,
    exportedName: string | undefined,
    parentApiItem: ApiItemContainerMixin
  ): void {
    const name: string = exportedName ? exportedName : astDeclaration.astSymbol.localName;

    const containerKey: string = ApiVariable.getContainerKey(name);

    let apiVariable: ApiVariable | undefined = parentApiItem.tryGetMemberByKey(containerKey) as ApiVariable;

    if (apiVariable === undefined) {
      const variableDeclaration: ts.VariableDeclaration = astDeclaration.declaration as ts.VariableDeclaration;

      const nodesToCapture: IExcerptBuilderNodeToCapture[] = [];

      const variableTypeTokenRange: IExcerptTokenRange = ExcerptBuilder.createEmptyTokenRange();
      nodesToCapture.push({ node: variableDeclaration.type, tokenRange: variableTypeTokenRange });

      const excerptTokens: IExcerptToken[] = this._buildExcerptTokens(astDeclaration, nodesToCapture);
      const apiItemMetadata: ApiItemMetadata = this._collector.fetchApiItemMetadata(astDeclaration);
      const docComment: tsdoc.DocComment | undefined = apiItemMetadata.tsdocComment;
      const releaseTag: ReleaseTag = apiItemMetadata.effectiveReleaseTag;

      apiVariable = new ApiVariable({ name, docComment, releaseTag, excerptTokens, variableTypeTokenRange });

      parentApiItem.addMember(apiVariable);
    }
  }

  /**
   * @param nodesToCapture - A list of child nodes whose token ranges we want to capture
   */
  private _buildExcerptTokens(
    astDeclaration: AstDeclaration,
    nodesToCapture: IExcerptBuilderNodeToCapture[]
  ): IExcerptToken[] {
    const excerptTokens: IExcerptToken[] = [];

    // Build the main declaration
    ExcerptBuilder.addDeclaration(excerptTokens, astDeclaration, nodesToCapture, this._referenceGenerator);

    const declarationMetadata: DeclarationMetadata = this._collector.fetchDeclarationMetadata(astDeclaration);

    // Add any ancillary declarations
    for (const ancillaryDeclaration of declarationMetadata.ancillaryDeclarations) {
      ExcerptBuilder.addBlankLine(excerptTokens);
      ExcerptBuilder.addDeclaration(
        excerptTokens,
        ancillaryDeclaration,
        nodesToCapture,
        this._referenceGenerator
      );
    }

    return excerptTokens;
  }

  private _captureTypeParameters(
    nodesToCapture: IExcerptBuilderNodeToCapture[],
    typeParameterNodes: ts.NodeArray<ts.TypeParameterDeclaration> | undefined
  ): IApiTypeParameterOptions[] {
    const typeParameters: IApiTypeParameterOptions[] = [];
    if (typeParameterNodes) {
      for (const typeParameter of typeParameterNodes) {
        const constraintTokenRange: IExcerptTokenRange = ExcerptBuilder.createEmptyTokenRange();
        nodesToCapture.push({ node: typeParameter.constraint, tokenRange: constraintTokenRange });

        const defaultTypeTokenRange: IExcerptTokenRange = ExcerptBuilder.createEmptyTokenRange();
        nodesToCapture.push({ node: typeParameter.default, tokenRange: defaultTypeTokenRange });

        typeParameters.push({
          typeParameterName: typeParameter.name.getText().trim(),
          constraintTokenRange,
          defaultTypeTokenRange
        });
      }
    }
    return typeParameters;
  }

  private _captureParameters(
    nodesToCapture: IExcerptBuilderNodeToCapture[],
    parameterNodes: ts.NodeArray<ts.ParameterDeclaration>
  ): IApiParameterOptions[] {
    const parameters: IApiParameterOptions[] = [];
    for (const parameter of parameterNodes) {
      const parameterTypeTokenRange: IExcerptTokenRange = ExcerptBuilder.createEmptyTokenRange();
      nodesToCapture.push({ node: parameter.type, tokenRange: parameterTypeTokenRange });
      parameters.push({
        parameterName: parameter.name.getText().trim(),
        parameterTypeTokenRange
      });
    }
    return parameters;
  }
}<|MERGE_RESOLUTION|>--- conflicted
+++ resolved
@@ -87,7 +87,6 @@
     return apiPackage;
   }
 
-<<<<<<< HEAD
   private _processAstEntity(astEntity: AstEntity, exportedName: string | undefined,
     parentApiItem: ApiItemContainerMixin): void {
 
@@ -123,16 +122,11 @@
     });
   }
 
-  private _processDeclaration(astDeclaration: AstDeclaration, exportedName: string | undefined,
-    parentApiItem: ApiItemContainerMixin): void {
-
-=======
   private _processDeclaration(
     astDeclaration: AstDeclaration,
     exportedName: string | undefined,
     parentApiItem: ApiItemContainerMixin
   ): void {
->>>>>>> c9d2fd43
     if ((astDeclaration.modifierFlags & ts.ModifierFlags.Private) !== 0) {
       return; // trim out private declarations
     }
