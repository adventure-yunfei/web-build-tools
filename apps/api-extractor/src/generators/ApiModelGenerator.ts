// Copyright (c) Microsoft Corporation. All rights reserved. Licensed under the MIT license.
// See LICENSE in the project root for license information.

/* eslint-disable no-bitwise */

import * as ts from 'typescript';
import * as tsdoc from '@microsoft/tsdoc';
import {
  ApiModel,
  ApiClass,
  ApiPackage,
  ApiEntryPoint,
  ApiMethod,
  ApiNamespace,
  ApiInterface,
  ApiPropertySignature,
  ApiItemContainerMixin,
  ReleaseTag,
  ApiProperty,
  ApiMethodSignature,
  IApiParameterOptions,
  ApiEnum,
  ApiEnumMember,
  IExcerptTokenRange,
  IExcerptToken,
  ApiConstructor,
  ApiConstructSignature,
  ApiFunction,
  ApiIndexSignature,
  ApiVariable,
  ApiTypeAlias,
  ApiCallSignature,
  IApiTypeParameterOptions
} from '@microsoft/api-extractor-model';

import { Collector } from '../collector/Collector';
import { AstDeclaration } from '../analyzer/AstDeclaration';
import { ExcerptBuilder, IExcerptBuilderNodeToCapture } from './ExcerptBuilder';
import { AstSymbol } from '../analyzer/AstSymbol';
import { DeclarationReferenceGenerator } from './DeclarationReferenceGenerator';
import { ApiItemMetadata } from '../collector/ApiItemMetadata';
import { DeclarationMetadata } from '../collector/DeclarationMetadata';
import { AstImportAsModule } from '../analyzer/AstImportAsModule';
import { AstEntity } from '../analyzer/AstEntity';
import { AstModule } from '../analyzer/AstModule';

export class ApiModelGenerator {
  private readonly _collector: Collector;
  private readonly _apiModel: ApiModel;
  private readonly _referenceGenerator: DeclarationReferenceGenerator;

  public constructor(collector: Collector) {
    this._collector = collector;
    this._apiModel = new ApiModel();
    this._referenceGenerator = new DeclarationReferenceGenerator(
      collector.packageJsonLookup,
      collector.workingPackage.name,
      collector.program,
      collector.typeChecker
    );
  }

  public get apiModel(): ApiModel {
    return this._apiModel;
  }

  public buildApiPackage(): ApiPackage {
    const packageDocComment: tsdoc.DocComment | undefined = this._collector.workingPackage.tsdocComment;

    const apiPackage: ApiPackage = new ApiPackage({
      name: this._collector.workingPackage.name,
      docComment: packageDocComment
    });
    this._apiModel.addMember(apiPackage);

    const apiEntryPoint: ApiEntryPoint = new ApiEntryPoint({ name: '' });
    apiPackage.addMember(apiEntryPoint);

    // Create a CollectorEntity for each top-level export
    for (const entity of this._collector.entities) {
      if (entity.exported) {
        this._processAstEntity(entity.astEntity, entity.nameForEmit, apiEntryPoint);
      }
    }

    return apiPackage;
  }

<<<<<<< HEAD
  private _processAstEntity(astEntity: AstEntity, exportedName: string | undefined,
    parentApiItem: ApiItemContainerMixin): void {

    if (astEntity instanceof AstSymbol) {
      // Skip ancillary declarations; we will process them with the main declaration
      for (const astDeclaration of this._collector.getNonAncillaryDeclarations(astEntity)) {
        this._processDeclaration(astDeclaration, exportedName, parentApiItem);
      }
      return;
    }

    if (astEntity instanceof AstImportAsModule) {
      this._processAstModule(astEntity.astModule, exportedName, parentApiItem);
      return;
    }

    // TODO: Figure out how to represent reexported AstImport objects.  Basically we need to introduce a new
    // ApiItem subclass for "export alias", similar to a type alias, but representing declarations of the
    // form "export { X } from 'external-package'".  We can also use this to solve GitHub issue #950.
  }

  private _processAstModule(astModule: AstModule, exportedName: string | undefined,
    parentApiItem: ApiItemContainerMixin): void {

    const name: string = exportedName ? exportedName : astModule.moduleSymbol.name;
    const containerKey: string = ApiNamespace.getContainerKey(name);

    let apiNamespace: ApiNamespace | undefined = parentApiItem.tryGetMemberByKey(containerKey) as ApiNamespace;

    if (apiNamespace === undefined) {
      apiNamespace = new ApiNamespace({ name, docComment: undefined, releaseTag: ReleaseTag.None, excerptTokens: [] });
      parentApiItem.addMember(apiNamespace);
    }

    astModule.astModuleExportInfo!.exportedLocalEntities.forEach((exportedEntity: AstEntity, exportedName: string) => {
      this._processAstEntity(exportedEntity, exportedName, apiNamespace!);
    });
  }

  private _processDeclaration(astDeclaration: AstDeclaration, exportedName: string | undefined,
    parentApiItem: ApiItemContainerMixin): void {

=======
  private _processDeclaration(
    astDeclaration: AstDeclaration,
    exportedName: string | undefined,
    parentApiItem: ApiItemContainerMixin
  ): void {
>>>>>>> a30cdf5b
    if ((astDeclaration.modifierFlags & ts.ModifierFlags.Private) !== 0) {
      return; // trim out private declarations
    }

    const apiItemMetadata: ApiItemMetadata = this._collector.fetchApiItemMetadata(astDeclaration);
    const releaseTag: ReleaseTag = apiItemMetadata.effectiveReleaseTag;
    if (releaseTag === ReleaseTag.Internal || releaseTag === ReleaseTag.Alpha) {
      return; // trim out items marked as "@internal" or "@alpha"
    }

    switch (astDeclaration.declaration.kind) {
      case ts.SyntaxKind.CallSignature:
        this._processApiCallSignature(astDeclaration, exportedName, parentApiItem);
        break;

      case ts.SyntaxKind.Constructor:
        this._processApiConstructor(astDeclaration, exportedName, parentApiItem);
        break;

      case ts.SyntaxKind.ConstructSignature:
        this._processApiConstructSignature(astDeclaration, exportedName, parentApiItem);
        break;

      case ts.SyntaxKind.ClassDeclaration:
        this._processApiClass(astDeclaration, exportedName, parentApiItem);
        break;

      case ts.SyntaxKind.EnumDeclaration:
        this._processApiEnum(astDeclaration, exportedName, parentApiItem);
        break;

      case ts.SyntaxKind.EnumMember:
        this._processApiEnumMember(astDeclaration, exportedName, parentApiItem);
        break;

      case ts.SyntaxKind.FunctionDeclaration:
        this._processApiFunction(astDeclaration, exportedName, parentApiItem);
        break;

      case ts.SyntaxKind.GetAccessor:
        this._processApiProperty(astDeclaration, exportedName, parentApiItem);
        break;

      case ts.SyntaxKind.IndexSignature:
        this._processApiIndexSignature(astDeclaration, exportedName, parentApiItem);
        break;

      case ts.SyntaxKind.InterfaceDeclaration:
        this._processApiInterface(astDeclaration, exportedName, parentApiItem);
        break;

      case ts.SyntaxKind.MethodDeclaration:
        this._processApiMethod(astDeclaration, exportedName, parentApiItem);
        break;

      case ts.SyntaxKind.MethodSignature:
        this._processApiMethodSignature(astDeclaration, exportedName, parentApiItem);
        break;

      case ts.SyntaxKind.ModuleDeclaration:
        this._processApiNamespace(astDeclaration, exportedName, parentApiItem);
        break;

      case ts.SyntaxKind.PropertyDeclaration:
        this._processApiProperty(astDeclaration, exportedName, parentApiItem);
        break;

      case ts.SyntaxKind.PropertySignature:
        this._processApiPropertySignature(astDeclaration, exportedName, parentApiItem);
        break;

      case ts.SyntaxKind.TypeAliasDeclaration:
        this._processApiTypeAlias(astDeclaration, exportedName, parentApiItem);
        break;

      case ts.SyntaxKind.VariableDeclaration:
        this._processApiVariable(astDeclaration, exportedName, parentApiItem);
        break;

      default:
      // ignore unknown types
    }
  }

  private _processChildDeclarations(
    astDeclaration: AstDeclaration,
    exportedName: string | undefined,
    parentApiItem: ApiItemContainerMixin
  ): void {
    for (const childDeclaration of astDeclaration.children) {
      this._processDeclaration(childDeclaration, undefined, parentApiItem);
    }
  }

  private _processApiCallSignature(
    astDeclaration: AstDeclaration,
    exportedName: string | undefined,
    parentApiItem: ApiItemContainerMixin
  ): void {
    const overloadIndex: number = this._collector.getOverloadIndex(astDeclaration);
    const containerKey: string = ApiCallSignature.getContainerKey(overloadIndex);

    let apiCallSignature: ApiCallSignature | undefined = parentApiItem.tryGetMemberByKey(
      containerKey
    ) as ApiCallSignature;

    if (apiCallSignature === undefined) {
      const callSignature: ts.CallSignatureDeclaration = astDeclaration.declaration as ts.CallSignatureDeclaration;

      const nodesToCapture: IExcerptBuilderNodeToCapture[] = [];

      const returnTypeTokenRange: IExcerptTokenRange = ExcerptBuilder.createEmptyTokenRange();
      nodesToCapture.push({ node: callSignature.type, tokenRange: returnTypeTokenRange });

      const typeParameters: IApiTypeParameterOptions[] = this._captureTypeParameters(
        nodesToCapture,
        callSignature.typeParameters
      );

      const parameters: IApiParameterOptions[] = this._captureParameters(
        nodesToCapture,
        callSignature.parameters
      );

      const excerptTokens: IExcerptToken[] = this._buildExcerptTokens(astDeclaration, nodesToCapture);
      const apiItemMetadata: ApiItemMetadata = this._collector.fetchApiItemMetadata(astDeclaration);
      const docComment: tsdoc.DocComment | undefined = apiItemMetadata.tsdocComment;
      const releaseTag: ReleaseTag = apiItemMetadata.effectiveReleaseTag;

      apiCallSignature = new ApiCallSignature({
        docComment,
        releaseTag,
        typeParameters,
        parameters,
        overloadIndex,
        excerptTokens,
        returnTypeTokenRange
      });

      parentApiItem.addMember(apiCallSignature);
    }
  }

  private _processApiConstructor(
    astDeclaration: AstDeclaration,
    exportedName: string | undefined,
    parentApiItem: ApiItemContainerMixin
  ): void {
    const overloadIndex: number = this._collector.getOverloadIndex(astDeclaration);
    const containerKey: string = ApiConstructor.getContainerKey(overloadIndex);

    let apiConstructor: ApiConstructor | undefined = parentApiItem.tryGetMemberByKey(
      containerKey
    ) as ApiConstructor;

    if (apiConstructor === undefined) {
      const constructorDeclaration: ts.ConstructorDeclaration = astDeclaration.declaration as ts.ConstructorDeclaration;

      const nodesToCapture: IExcerptBuilderNodeToCapture[] = [];

      const parameters: IApiParameterOptions[] = this._captureParameters(
        nodesToCapture,
        constructorDeclaration.parameters
      );

      const excerptTokens: IExcerptToken[] = this._buildExcerptTokens(astDeclaration, nodesToCapture);
      const apiItemMetadata: ApiItemMetadata = this._collector.fetchApiItemMetadata(astDeclaration);
      const docComment: tsdoc.DocComment | undefined = apiItemMetadata.tsdocComment;
      const releaseTag: ReleaseTag = apiItemMetadata.effectiveReleaseTag;

      apiConstructor = new ApiConstructor({
        docComment,
        releaseTag,
        parameters,
        overloadIndex,
        excerptTokens
      });

      parentApiItem.addMember(apiConstructor);
    }
  }

  private _processApiClass(
    astDeclaration: AstDeclaration,
    exportedName: string | undefined,
    parentApiItem: ApiItemContainerMixin
  ): void {
    const name: string = exportedName ? exportedName : astDeclaration.astSymbol.localName;
    const containerKey: string = ApiClass.getContainerKey(name);

    let apiClass: ApiClass | undefined = parentApiItem.tryGetMemberByKey(containerKey) as ApiClass;

    if (apiClass === undefined) {
      const classDeclaration: ts.ClassDeclaration = astDeclaration.declaration as ts.ClassDeclaration;

      const nodesToCapture: IExcerptBuilderNodeToCapture[] = [];

      const typeParameters: IApiTypeParameterOptions[] = this._captureTypeParameters(
        nodesToCapture,
        classDeclaration.typeParameters
      );

      let extendsTokenRange: IExcerptTokenRange | undefined = undefined;
      const implementsTokenRanges: IExcerptTokenRange[] = [];

      for (const heritageClause of classDeclaration.heritageClauses || []) {
        if (heritageClause.token === ts.SyntaxKind.ExtendsKeyword) {
          extendsTokenRange = ExcerptBuilder.createEmptyTokenRange();
          if (heritageClause.types.length > 0) {
            nodesToCapture.push({ node: heritageClause.types[0], tokenRange: extendsTokenRange });
          }
        } else if (heritageClause.token === ts.SyntaxKind.ImplementsKeyword) {
          for (const heritageType of heritageClause.types) {
            const implementsTokenRange: IExcerptTokenRange = ExcerptBuilder.createEmptyTokenRange();
            implementsTokenRanges.push(implementsTokenRange);
            nodesToCapture.push({ node: heritageType, tokenRange: implementsTokenRange });
          }
        }
      }

      const excerptTokens: IExcerptToken[] = this._buildExcerptTokens(astDeclaration, nodesToCapture);
      const apiItemMetadata: ApiItemMetadata = this._collector.fetchApiItemMetadata(astDeclaration);
      const docComment: tsdoc.DocComment | undefined = apiItemMetadata.tsdocComment;
      const releaseTag: ReleaseTag = apiItemMetadata.effectiveReleaseTag;

      apiClass = new ApiClass({
        name,
        docComment,
        releaseTag,
        excerptTokens,
        typeParameters,
        extendsTokenRange,
        implementsTokenRanges
      });

      parentApiItem.addMember(apiClass);
    }

    this._processChildDeclarations(astDeclaration, exportedName, apiClass);
  }

  private _processApiConstructSignature(
    astDeclaration: AstDeclaration,
    exportedName: string | undefined,
    parentApiItem: ApiItemContainerMixin
  ): void {
    const overloadIndex: number = this._collector.getOverloadIndex(astDeclaration);
    const containerKey: string = ApiConstructSignature.getContainerKey(overloadIndex);

    let apiConstructSignature: ApiConstructSignature | undefined = parentApiItem.tryGetMemberByKey(
      containerKey
    ) as ApiConstructSignature;

    if (apiConstructSignature === undefined) {
      const constructSignature: ts.ConstructSignatureDeclaration = astDeclaration.declaration as ts.ConstructSignatureDeclaration;

      const nodesToCapture: IExcerptBuilderNodeToCapture[] = [];

      const returnTypeTokenRange: IExcerptTokenRange = ExcerptBuilder.createEmptyTokenRange();
      nodesToCapture.push({ node: constructSignature.type, tokenRange: returnTypeTokenRange });

      const typeParameters: IApiTypeParameterOptions[] = this._captureTypeParameters(
        nodesToCapture,
        constructSignature.typeParameters
      );

      const parameters: IApiParameterOptions[] = this._captureParameters(
        nodesToCapture,
        constructSignature.parameters
      );

      const excerptTokens: IExcerptToken[] = this._buildExcerptTokens(astDeclaration, nodesToCapture);
      const apiItemMetadata: ApiItemMetadata = this._collector.fetchApiItemMetadata(astDeclaration);
      const docComment: tsdoc.DocComment | undefined = apiItemMetadata.tsdocComment;
      const releaseTag: ReleaseTag = apiItemMetadata.effectiveReleaseTag;

      apiConstructSignature = new ApiConstructSignature({
        docComment,
        releaseTag,
        typeParameters,
        parameters,
        overloadIndex,
        excerptTokens,
        returnTypeTokenRange
      });

      parentApiItem.addMember(apiConstructSignature);
    }
  }

  private _processApiEnum(
    astDeclaration: AstDeclaration,
    exportedName: string | undefined,
    parentApiItem: ApiItemContainerMixin
  ): void {
    const name: string = exportedName ? exportedName : astDeclaration.astSymbol.localName;
    const containerKey: string = ApiEnum.getContainerKey(name);

    let apiEnum: ApiEnum | undefined = parentApiItem.tryGetMemberByKey(containerKey) as ApiEnum;

    if (apiEnum === undefined) {
      const excerptTokens: IExcerptToken[] = this._buildExcerptTokens(astDeclaration, []);
      const apiItemMetadata: ApiItemMetadata = this._collector.fetchApiItemMetadata(astDeclaration);
      const docComment: tsdoc.DocComment | undefined = apiItemMetadata.tsdocComment;
      const releaseTag: ReleaseTag = apiItemMetadata.effectiveReleaseTag;

      apiEnum = new ApiEnum({ name, docComment, releaseTag, excerptTokens });
      parentApiItem.addMember(apiEnum);
    }

    this._processChildDeclarations(astDeclaration, exportedName, apiEnum);
  }

  private _processApiEnumMember(
    astDeclaration: AstDeclaration,
    exportedName: string | undefined,
    parentApiItem: ApiItemContainerMixin
  ): void {
    const name: string = exportedName ? exportedName : astDeclaration.astSymbol.localName;
    const containerKey: string = ApiEnumMember.getContainerKey(name);

    let apiEnumMember: ApiEnumMember | undefined = parentApiItem.tryGetMemberByKey(
      containerKey
    ) as ApiEnumMember;

    if (apiEnumMember === undefined) {
      const enumMember: ts.EnumMember = astDeclaration.declaration as ts.EnumMember;

      const nodesToCapture: IExcerptBuilderNodeToCapture[] = [];

      const initializerTokenRange: IExcerptTokenRange = ExcerptBuilder.createEmptyTokenRange();
      nodesToCapture.push({ node: enumMember.initializer, tokenRange: initializerTokenRange });

      const excerptTokens: IExcerptToken[] = this._buildExcerptTokens(astDeclaration, nodesToCapture);
      const apiItemMetadata: ApiItemMetadata = this._collector.fetchApiItemMetadata(astDeclaration);
      const docComment: tsdoc.DocComment | undefined = apiItemMetadata.tsdocComment;
      const releaseTag: ReleaseTag = apiItemMetadata.effectiveReleaseTag;

      apiEnumMember = new ApiEnumMember({
        name,
        docComment,
        releaseTag,
        excerptTokens,
        initializerTokenRange
      });

      parentApiItem.addMember(apiEnumMember);
    }
  }

  private _processApiFunction(
    astDeclaration: AstDeclaration,
    exportedName: string | undefined,
    parentApiItem: ApiItemContainerMixin
  ): void {
    const name: string = exportedName ? exportedName : astDeclaration.astSymbol.localName;

    const overloadIndex: number = this._collector.getOverloadIndex(astDeclaration);
    const containerKey: string = ApiFunction.getContainerKey(name, overloadIndex);

    let apiFunction: ApiFunction | undefined = parentApiItem.tryGetMemberByKey(containerKey) as ApiFunction;

    if (apiFunction === undefined) {
      const functionDeclaration: ts.FunctionDeclaration = astDeclaration.declaration as ts.FunctionDeclaration;

      const nodesToCapture: IExcerptBuilderNodeToCapture[] = [];

      const returnTypeTokenRange: IExcerptTokenRange = ExcerptBuilder.createEmptyTokenRange();
      nodesToCapture.push({ node: functionDeclaration.type, tokenRange: returnTypeTokenRange });

      const typeParameters: IApiTypeParameterOptions[] = this._captureTypeParameters(
        nodesToCapture,
        functionDeclaration.typeParameters
      );

      const parameters: IApiParameterOptions[] = this._captureParameters(
        nodesToCapture,
        functionDeclaration.parameters
      );

      const excerptTokens: IExcerptToken[] = this._buildExcerptTokens(astDeclaration, nodesToCapture);
      const apiItemMetadata: ApiItemMetadata = this._collector.fetchApiItemMetadata(astDeclaration);
      const docComment: tsdoc.DocComment | undefined = apiItemMetadata.tsdocComment;
      const releaseTag: ReleaseTag = apiItemMetadata.effectiveReleaseTag;
      if (releaseTag === ReleaseTag.Internal || releaseTag === ReleaseTag.Alpha) {
        return; // trim out items marked as "@internal" or "@alpha"
      }

      apiFunction = new ApiFunction({
        name,
        docComment,
        releaseTag,
        typeParameters,
        parameters,
        overloadIndex,
        excerptTokens,
        returnTypeTokenRange
      });

      parentApiItem.addMember(apiFunction);
    }
  }

  private _processApiIndexSignature(
    astDeclaration: AstDeclaration,
    exportedName: string | undefined,
    parentApiItem: ApiItemContainerMixin
  ): void {
    const overloadIndex: number = this._collector.getOverloadIndex(astDeclaration);
    const containerKey: string = ApiIndexSignature.getContainerKey(overloadIndex);

    let apiIndexSignature: ApiIndexSignature | undefined = parentApiItem.tryGetMemberByKey(
      containerKey
    ) as ApiIndexSignature;

    if (apiIndexSignature === undefined) {
      const indexSignature: ts.IndexSignatureDeclaration = astDeclaration.declaration as ts.IndexSignatureDeclaration;

      const nodesToCapture: IExcerptBuilderNodeToCapture[] = [];

      const returnTypeTokenRange: IExcerptTokenRange = ExcerptBuilder.createEmptyTokenRange();
      nodesToCapture.push({ node: indexSignature.type, tokenRange: returnTypeTokenRange });

      const parameters: IApiParameterOptions[] = this._captureParameters(
        nodesToCapture,
        indexSignature.parameters
      );

      const excerptTokens: IExcerptToken[] = this._buildExcerptTokens(astDeclaration, nodesToCapture);
      const apiItemMetadata: ApiItemMetadata = this._collector.fetchApiItemMetadata(astDeclaration);
      const docComment: tsdoc.DocComment | undefined = apiItemMetadata.tsdocComment;
      const releaseTag: ReleaseTag = apiItemMetadata.effectiveReleaseTag;

      apiIndexSignature = new ApiIndexSignature({
        docComment,
        releaseTag,
        parameters,
        overloadIndex,
        excerptTokens,
        returnTypeTokenRange
      });

      parentApiItem.addMember(apiIndexSignature);
    }
  }

  private _processApiInterface(
    astDeclaration: AstDeclaration,
    exportedName: string | undefined,
    parentApiItem: ApiItemContainerMixin
  ): void {
    const name: string = exportedName ? exportedName : astDeclaration.astSymbol.localName;
    const containerKey: string = ApiInterface.getContainerKey(name);

    let apiInterface: ApiInterface | undefined = parentApiItem.tryGetMemberByKey(
      containerKey
    ) as ApiInterface;

    if (apiInterface === undefined) {
      const interfaceDeclaration: ts.InterfaceDeclaration = astDeclaration.declaration as ts.InterfaceDeclaration;

      const nodesToCapture: IExcerptBuilderNodeToCapture[] = [];

      const typeParameters: IApiTypeParameterOptions[] = this._captureTypeParameters(
        nodesToCapture,
        interfaceDeclaration.typeParameters
      );

      const extendsTokenRanges: IExcerptTokenRange[] = [];

      for (const heritageClause of interfaceDeclaration.heritageClauses || []) {
        if (heritageClause.token === ts.SyntaxKind.ExtendsKeyword) {
          for (const heritageType of heritageClause.types) {
            const extendsTokenRange: IExcerptTokenRange = ExcerptBuilder.createEmptyTokenRange();
            extendsTokenRanges.push(extendsTokenRange);
            nodesToCapture.push({ node: heritageType, tokenRange: extendsTokenRange });
          }
        }
      }

      const excerptTokens: IExcerptToken[] = this._buildExcerptTokens(astDeclaration, nodesToCapture);
      const apiItemMetadata: ApiItemMetadata = this._collector.fetchApiItemMetadata(astDeclaration);
      const docComment: tsdoc.DocComment | undefined = apiItemMetadata.tsdocComment;
      const releaseTag: ReleaseTag = apiItemMetadata.effectiveReleaseTag;

      apiInterface = new ApiInterface({
        name,
        docComment,
        releaseTag,
        excerptTokens,
        typeParameters,
        extendsTokenRanges
      });

      parentApiItem.addMember(apiInterface);
    }

    this._processChildDeclarations(astDeclaration, exportedName, apiInterface);
  }

  private _processApiMethod(
    astDeclaration: AstDeclaration,
    exportedName: string | undefined,
    parentApiItem: ApiItemContainerMixin
  ): void {
    const name: string = exportedName ? exportedName : astDeclaration.astSymbol.localName;

    const isStatic: boolean = (astDeclaration.modifierFlags & ts.ModifierFlags.Static) !== 0;
    const overloadIndex: number = this._collector.getOverloadIndex(astDeclaration);
    const containerKey: string = ApiMethod.getContainerKey(name, isStatic, overloadIndex);

    let apiMethod: ApiMethod | undefined = parentApiItem.tryGetMemberByKey(containerKey) as ApiMethod;

    if (apiMethod === undefined) {
      const methodDeclaration: ts.MethodDeclaration = astDeclaration.declaration as ts.MethodDeclaration;

      const nodesToCapture: IExcerptBuilderNodeToCapture[] = [];

      const returnTypeTokenRange: IExcerptTokenRange = ExcerptBuilder.createEmptyTokenRange();
      nodesToCapture.push({ node: methodDeclaration.type, tokenRange: returnTypeTokenRange });

      const typeParameters: IApiTypeParameterOptions[] = this._captureTypeParameters(
        nodesToCapture,
        methodDeclaration.typeParameters
      );

      const parameters: IApiParameterOptions[] = this._captureParameters(
        nodesToCapture,
        methodDeclaration.parameters
      );

      const excerptTokens: IExcerptToken[] = this._buildExcerptTokens(astDeclaration, nodesToCapture);
      const apiItemMetadata: ApiItemMetadata = this._collector.fetchApiItemMetadata(astDeclaration);
      const docComment: tsdoc.DocComment | undefined = apiItemMetadata.tsdocComment;
      const releaseTag: ReleaseTag = apiItemMetadata.effectiveReleaseTag;
      if (releaseTag === ReleaseTag.Internal || releaseTag === ReleaseTag.Alpha) {
        return; // trim out items marked as "@internal" or "@alpha"
      }

      apiMethod = new ApiMethod({
        name,
        docComment,
        releaseTag,
        isStatic,
        typeParameters,
        parameters,
        overloadIndex,
        excerptTokens,
        returnTypeTokenRange
      });

      parentApiItem.addMember(apiMethod);
    }
  }

  private _processApiMethodSignature(
    astDeclaration: AstDeclaration,
    exportedName: string | undefined,
    parentApiItem: ApiItemContainerMixin
  ): void {
    const name: string = exportedName ? exportedName : astDeclaration.astSymbol.localName;

    const overloadIndex: number = this._collector.getOverloadIndex(astDeclaration);
    const containerKey: string = ApiMethodSignature.getContainerKey(name, overloadIndex);

    let apiMethodSignature: ApiMethodSignature | undefined = parentApiItem.tryGetMemberByKey(
      containerKey
    ) as ApiMethodSignature;

    if (apiMethodSignature === undefined) {
      const methodSignature: ts.MethodSignature = astDeclaration.declaration as ts.MethodSignature;

      const nodesToCapture: IExcerptBuilderNodeToCapture[] = [];

      const returnTypeTokenRange: IExcerptTokenRange = ExcerptBuilder.createEmptyTokenRange();
      nodesToCapture.push({ node: methodSignature.type, tokenRange: returnTypeTokenRange });

      const typeParameters: IApiTypeParameterOptions[] = this._captureTypeParameters(
        nodesToCapture,
        methodSignature.typeParameters
      );

      const parameters: IApiParameterOptions[] = this._captureParameters(
        nodesToCapture,
        methodSignature.parameters
      );

      const excerptTokens: IExcerptToken[] = this._buildExcerptTokens(astDeclaration, nodesToCapture);
      const apiItemMetadata: ApiItemMetadata = this._collector.fetchApiItemMetadata(astDeclaration);
      const docComment: tsdoc.DocComment | undefined = apiItemMetadata.tsdocComment;
      const releaseTag: ReleaseTag = apiItemMetadata.effectiveReleaseTag;

      apiMethodSignature = new ApiMethodSignature({
        name,
        docComment,
        releaseTag,
        typeParameters,
        parameters,
        overloadIndex,
        excerptTokens,
        returnTypeTokenRange
      });

      parentApiItem.addMember(apiMethodSignature);
    }
  }

  private _processApiNamespace(
    astDeclaration: AstDeclaration,
    exportedName: string | undefined,
    parentApiItem: ApiItemContainerMixin
  ): void {
    const name: string = exportedName ? exportedName : astDeclaration.astSymbol.localName;
    const containerKey: string = ApiNamespace.getContainerKey(name);

    let apiNamespace: ApiNamespace | undefined = parentApiItem.tryGetMemberByKey(
      containerKey
    ) as ApiNamespace;

    if (apiNamespace === undefined) {
      const excerptTokens: IExcerptToken[] = this._buildExcerptTokens(astDeclaration, []);
      const apiItemMetadata: ApiItemMetadata = this._collector.fetchApiItemMetadata(astDeclaration);
      const docComment: tsdoc.DocComment | undefined = apiItemMetadata.tsdocComment;
      const releaseTag: ReleaseTag = apiItemMetadata.effectiveReleaseTag;

      apiNamespace = new ApiNamespace({ name, docComment, releaseTag, excerptTokens });
      parentApiItem.addMember(apiNamespace);
    }

    this._processChildDeclarations(astDeclaration, exportedName, apiNamespace);
  }

  private _processApiProperty(
    astDeclaration: AstDeclaration,
    exportedName: string | undefined,
    parentApiItem: ApiItemContainerMixin
  ): void {
    const name: string = exportedName ? exportedName : astDeclaration.astSymbol.localName;

    const isStatic: boolean = (astDeclaration.modifierFlags & ts.ModifierFlags.Static) !== 0;

    const containerKey: string = ApiProperty.getContainerKey(name, isStatic);

    let apiProperty: ApiProperty | undefined = parentApiItem.tryGetMemberByKey(containerKey) as ApiProperty;

    if (apiProperty === undefined) {
      const propertyDeclaration: ts.PropertyDeclaration = astDeclaration.declaration as ts.PropertyDeclaration;

      const nodesToCapture: IExcerptBuilderNodeToCapture[] = [];

      const propertyTypeTokenRange: IExcerptTokenRange = ExcerptBuilder.createEmptyTokenRange();
      nodesToCapture.push({ node: propertyDeclaration.type, tokenRange: propertyTypeTokenRange });

      const excerptTokens: IExcerptToken[] = this._buildExcerptTokens(astDeclaration, nodesToCapture);
      const apiItemMetadata: ApiItemMetadata = this._collector.fetchApiItemMetadata(astDeclaration);
      const docComment: tsdoc.DocComment | undefined = apiItemMetadata.tsdocComment;
      const releaseTag: ReleaseTag = apiItemMetadata.effectiveReleaseTag;

      apiProperty = new ApiProperty({
        name,
        docComment,
        releaseTag,
        isStatic,
        excerptTokens,
        propertyTypeTokenRange
      });
      parentApiItem.addMember(apiProperty);
    } else {
      // If the property was already declared before (via a merged interface declaration),
      // we assume its signature is identical, because the language requires that.
    }
  }

  private _processApiPropertySignature(
    astDeclaration: AstDeclaration,
    exportedName: string | undefined,
    parentApiItem: ApiItemContainerMixin
  ): void {
    const name: string = exportedName ? exportedName : astDeclaration.astSymbol.localName;
    const containerKey: string = ApiPropertySignature.getContainerKey(name);

    let apiPropertySignature: ApiPropertySignature | undefined = parentApiItem.tryGetMemberByKey(
      containerKey
    ) as ApiPropertySignature;

    if (apiPropertySignature === undefined) {
      const propertySignature: ts.PropertySignature = astDeclaration.declaration as ts.PropertySignature;

      const nodesToCapture: IExcerptBuilderNodeToCapture[] = [];

      const propertyTypeTokenRange: IExcerptTokenRange = ExcerptBuilder.createEmptyTokenRange();
      nodesToCapture.push({ node: propertySignature.type, tokenRange: propertyTypeTokenRange });

      const excerptTokens: IExcerptToken[] = this._buildExcerptTokens(astDeclaration, nodesToCapture);
      const apiItemMetadata: ApiItemMetadata = this._collector.fetchApiItemMetadata(astDeclaration);
      const docComment: tsdoc.DocComment | undefined = apiItemMetadata.tsdocComment;
      const releaseTag: ReleaseTag = apiItemMetadata.effectiveReleaseTag;

      apiPropertySignature = new ApiPropertySignature({
        name,
        docComment,
        releaseTag,
        excerptTokens,
        propertyTypeTokenRange
      });

      parentApiItem.addMember(apiPropertySignature);
    } else {
      // If the property was already declared before (via a merged interface declaration),
      // we assume its signature is identical, because the language requires that.
    }
  }

  private _processApiTypeAlias(
    astDeclaration: AstDeclaration,
    exportedName: string | undefined,
    parentApiItem: ApiItemContainerMixin
  ): void {
    const name: string = exportedName ? exportedName : astDeclaration.astSymbol.localName;

    const containerKey: string = ApiTypeAlias.getContainerKey(name);

    let apiTypeAlias: ApiTypeAlias | undefined = parentApiItem.tryGetMemberByKey(
      containerKey
    ) as ApiTypeAlias;

    if (apiTypeAlias === undefined) {
      const typeAliasDeclaration: ts.TypeAliasDeclaration = astDeclaration.declaration as ts.TypeAliasDeclaration;

      const nodesToCapture: IExcerptBuilderNodeToCapture[] = [];

      const typeParameters: IApiTypeParameterOptions[] = this._captureTypeParameters(
        nodesToCapture,
        typeAliasDeclaration.typeParameters
      );

      const typeTokenRange: IExcerptTokenRange = ExcerptBuilder.createEmptyTokenRange();
      nodesToCapture.push({ node: typeAliasDeclaration.type, tokenRange: typeTokenRange });

      const excerptTokens: IExcerptToken[] = this._buildExcerptTokens(astDeclaration, nodesToCapture);
      const apiItemMetadata: ApiItemMetadata = this._collector.fetchApiItemMetadata(astDeclaration);
      const docComment: tsdoc.DocComment | undefined = apiItemMetadata.tsdocComment;
      const releaseTag: ReleaseTag = apiItemMetadata.effectiveReleaseTag;

      apiTypeAlias = new ApiTypeAlias({
        name,
        docComment,
        typeParameters,
        releaseTag,
        excerptTokens,
        typeTokenRange
      });

      parentApiItem.addMember(apiTypeAlias);
    }
  }

  private _processApiVariable(
    astDeclaration: AstDeclaration,
    exportedName: string | undefined,
    parentApiItem: ApiItemContainerMixin
  ): void {
    const name: string = exportedName ? exportedName : astDeclaration.astSymbol.localName;

    const containerKey: string = ApiVariable.getContainerKey(name);

    let apiVariable: ApiVariable | undefined = parentApiItem.tryGetMemberByKey(containerKey) as ApiVariable;

    if (apiVariable === undefined) {
      const variableDeclaration: ts.VariableDeclaration = astDeclaration.declaration as ts.VariableDeclaration;

      const nodesToCapture: IExcerptBuilderNodeToCapture[] = [];

      const variableTypeTokenRange: IExcerptTokenRange = ExcerptBuilder.createEmptyTokenRange();
      nodesToCapture.push({ node: variableDeclaration.type, tokenRange: variableTypeTokenRange });

      const excerptTokens: IExcerptToken[] = this._buildExcerptTokens(astDeclaration, nodesToCapture);
      const apiItemMetadata: ApiItemMetadata = this._collector.fetchApiItemMetadata(astDeclaration);
      const docComment: tsdoc.DocComment | undefined = apiItemMetadata.tsdocComment;
      const releaseTag: ReleaseTag = apiItemMetadata.effectiveReleaseTag;

      apiVariable = new ApiVariable({ name, docComment, releaseTag, excerptTokens, variableTypeTokenRange });

      parentApiItem.addMember(apiVariable);
    }
  }

  /**
   * @param nodesToCapture - A list of child nodes whose token ranges we want to capture
   */
  private _buildExcerptTokens(
    astDeclaration: AstDeclaration,
    nodesToCapture: IExcerptBuilderNodeToCapture[]
  ): IExcerptToken[] {
    const excerptTokens: IExcerptToken[] = [];

    // Build the main declaration
    ExcerptBuilder.addDeclaration(excerptTokens, astDeclaration, nodesToCapture, this._referenceGenerator);

    const declarationMetadata: DeclarationMetadata = this._collector.fetchDeclarationMetadata(astDeclaration);

    // Add any ancillary declarations
    for (const ancillaryDeclaration of declarationMetadata.ancillaryDeclarations) {
      ExcerptBuilder.addBlankLine(excerptTokens);
      ExcerptBuilder.addDeclaration(
        excerptTokens,
        ancillaryDeclaration,
        nodesToCapture,
        this._referenceGenerator
      );
    }

    return excerptTokens;
  }

  private _captureTypeParameters(
    nodesToCapture: IExcerptBuilderNodeToCapture[],
    typeParameterNodes: ts.NodeArray<ts.TypeParameterDeclaration> | undefined
  ): IApiTypeParameterOptions[] {
    const typeParameters: IApiTypeParameterOptions[] = [];
    if (typeParameterNodes) {
      for (const typeParameter of typeParameterNodes) {
        const constraintTokenRange: IExcerptTokenRange = ExcerptBuilder.createEmptyTokenRange();
        nodesToCapture.push({ node: typeParameter.constraint, tokenRange: constraintTokenRange });

        const defaultTypeTokenRange: IExcerptTokenRange = ExcerptBuilder.createEmptyTokenRange();
        nodesToCapture.push({ node: typeParameter.default, tokenRange: defaultTypeTokenRange });

        typeParameters.push({
          typeParameterName: typeParameter.name.getText().trim(),
          constraintTokenRange,
          defaultTypeTokenRange
        });
      }
    }
    return typeParameters;
  }

  private _captureParameters(
    nodesToCapture: IExcerptBuilderNodeToCapture[],
    parameterNodes: ts.NodeArray<ts.ParameterDeclaration>
  ): IApiParameterOptions[] {
    const parameters: IApiParameterOptions[] = [];
    for (const parameter of parameterNodes) {
      const parameterTypeTokenRange: IExcerptTokenRange = ExcerptBuilder.createEmptyTokenRange();
      nodesToCapture.push({ node: parameter.type, tokenRange: parameterTypeTokenRange });
      parameters.push({
        parameterName: parameter.name.getText().trim(),
        parameterTypeTokenRange
      });
    }
    return parameters;
  }
}<|MERGE_RESOLUTION|>--- conflicted
+++ resolved
@@ -86,10 +86,11 @@
     return apiPackage;
   }
 
-<<<<<<< HEAD
-  private _processAstEntity(astEntity: AstEntity, exportedName: string | undefined,
-    parentApiItem: ApiItemContainerMixin): void {
-
+  private _processAstEntity(
+    astEntity: AstEntity,
+    exportedName: string | undefined,
+    parentApiItem: ApiItemContainerMixin
+  ): void {
     if (astEntity instanceof AstSymbol) {
       // Skip ancillary declarations; we will process them with the main declaration
       for (const astDeclaration of this._collector.getNonAncillaryDeclarations(astEntity)) {
@@ -108,34 +109,40 @@
     // form "export { X } from 'external-package'".  We can also use this to solve GitHub issue #950.
   }
 
-  private _processAstModule(astModule: AstModule, exportedName: string | undefined,
-    parentApiItem: ApiItemContainerMixin): void {
-
+  private _processAstModule(
+    astModule: AstModule,
+    exportedName: string | undefined,
+    parentApiItem: ApiItemContainerMixin
+  ): void {
     const name: string = exportedName ? exportedName : astModule.moduleSymbol.name;
     const containerKey: string = ApiNamespace.getContainerKey(name);
 
-    let apiNamespace: ApiNamespace | undefined = parentApiItem.tryGetMemberByKey(containerKey) as ApiNamespace;
+    let apiNamespace: ApiNamespace | undefined = parentApiItem.tryGetMemberByKey(
+      containerKey
+    ) as ApiNamespace;
 
     if (apiNamespace === undefined) {
-      apiNamespace = new ApiNamespace({ name, docComment: undefined, releaseTag: ReleaseTag.None, excerptTokens: [] });
+      apiNamespace = new ApiNamespace({
+        name,
+        docComment: undefined,
+        releaseTag: ReleaseTag.None,
+        excerptTokens: []
+      });
       parentApiItem.addMember(apiNamespace);
     }
 
-    astModule.astModuleExportInfo!.exportedLocalEntities.forEach((exportedEntity: AstEntity, exportedName: string) => {
-      this._processAstEntity(exportedEntity, exportedName, apiNamespace!);
-    });
-  }
-
-  private _processDeclaration(astDeclaration: AstDeclaration, exportedName: string | undefined,
-    parentApiItem: ApiItemContainerMixin): void {
-
-=======
+    astModule.astModuleExportInfo!.exportedLocalEntities.forEach(
+      (exportedEntity: AstEntity, exportedName: string) => {
+        this._processAstEntity(exportedEntity, exportedName, apiNamespace!);
+      }
+    );
+  }
+
   private _processDeclaration(
     astDeclaration: AstDeclaration,
     exportedName: string | undefined,
     parentApiItem: ApiItemContainerMixin
   ): void {
->>>>>>> a30cdf5b
     if ((astDeclaration.modifierFlags & ts.ModifierFlags.Private) !== 0) {
       return; // trim out private declarations
     }
