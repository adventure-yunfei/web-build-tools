--- conflicted
+++ resolved
@@ -22,11 +22,8 @@
 import type { IAstModuleExportInfo } from '../analyzer/AstModule';
 import { SourceFileLocationFormatter } from '../analyzer/SourceFileLocationFormatter';
 import type { AstEntity } from '../analyzer/AstEntity';
-<<<<<<< HEAD
 import { collectAllReferencedEntities } from './utils';
-=======
 import { AstSubPathImport } from '../analyzer/AstSubPathImport';
->>>>>>> 1e386e37
 
 /**
  * Used with DtsRollupGenerator.writeTypingsFile()
