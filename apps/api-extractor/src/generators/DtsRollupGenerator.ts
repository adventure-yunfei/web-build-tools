--- conflicted
+++ resolved
@@ -110,21 +110,7 @@
         // API-Extractor cannot trim `import { Bar } from "external-library"` when generating its public rollup,
         // or the export of `Foo` would include a broken reference to `Bar`.
         const astImport: AstImport = entity.astEntity;
-<<<<<<< HEAD
-
-        // For example, if the imported API comes from an external package that supports AEDoc,
-        // and it was marked as `@internal`, then don't emit it.
-        const symbolMetadata: SymbolMetadata | undefined = collector.tryFetchMetadataForAstEntity(astImport);
-        const maxEffectiveReleaseTag: ReleaseTag = symbolMetadata
-          ? symbolMetadata.maxEffectiveReleaseTag
-          : ReleaseTag.None;
-
-        if (this._shouldIncludeReleaseTag(maxEffectiveReleaseTag, dtsKind)) {
-          DtsEmitHelpers.emitImport(writer, collector, entity, astImport);
-        }
-=======
-        DtsEmitHelpers.emitImport(writer, entity, astImport);
->>>>>>> 71bbe86a
+        DtsEmitHelpers.emitImport(writer, collector, entity, astImport);
       }
     }
     writer.ensureSkippedLine();
