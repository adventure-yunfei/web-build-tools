// Copyright (c) Microsoft Corporation. All rights reserved. Licensed under the MIT license.
// See LICENSE in the project root for license information.

import * as ts from 'typescript';

import { InternalError } from '@rushstack/node-core-library';
import type { CollectorEntity } from '../collector/CollectorEntity';
import { type AstImport, AstImportKind } from '../analyzer/AstImport';
import { AstDeclaration } from '../analyzer/AstDeclaration';
import type { Collector } from '../collector/Collector';
import type { Span } from '../analyzer/Span';
import type { IndentedWriter } from './IndentedWriter';
import { SourceFileLocationFormatter } from '../analyzer/SourceFileLocationFormatter';
import { AstSubPathImport } from '../analyzer/AstSubPathImport';

/**
 * Some common code shared between DtsRollupGenerator and ApiReportGenerator.
 */
export class DtsEmitHelpers {
  public static emitImport(
    writer: IndentedWriter,
    collectorEntity: CollectorEntity,
    astImport: AstImport
  ): void {
    const importPrefix: string = 'import';

    switch (astImport.importKind) {
      case AstImportKind.DefaultImport:
        if (collectorEntity.nameForEmit !== astImport.exportName) {
          writer.write(`${importPrefix} { default as ${collectorEntity.nameForEmit} }`);
        } else {
          writer.write(`${importPrefix} ${astImport.exportName}`);
        }
        writer.writeLine(` from '${astImport.modulePath}';`);
        break;
      case AstImportKind.NamedImport:
        if (collectorEntity.nameForEmit === astImport.exportName) {
          writer.write(`${importPrefix} { ${astImport.exportName} }`);
        } else {
          writer.write(`${importPrefix} { ${astImport.exportName} as ${collectorEntity.nameForEmit} }`);
        }
        writer.writeLine(` from '${astImport.modulePath}';`);
        break;
      case AstImportKind.StarImport:
        writer.writeLine(
          `${importPrefix} * as ${collectorEntity.nameForEmit} from '${astImport.modulePath}';`
        );
        break;
      case AstImportKind.EqualsImport:
        writer.writeLine(
          `${importPrefix} ${collectorEntity.nameForEmit} = require('${astImport.modulePath}');`
        );
        break;
      default:
        throw new InternalError('Unimplemented AstImportKind');
    }
  }

  public static emitNamedExport(
    writer: IndentedWriter,
    exportName: string,
    isTypeOnlyExport: boolean,
    collectorEntity: CollectorEntity
  ): void {
    if (exportName === ts.InternalSymbolName.Default && !isTypeOnlyExport) {
      writer.writeLine(`export default ${collectorEntity.nameForEmit};`);
    } else if (collectorEntity.nameForEmit !== exportName) {
      writer.writeLine(
        `export ${isTypeOnlyExport ? 'type ' : ''}{ ${collectorEntity.nameForEmit} as ${exportName} }`
      );
    } else {
      writer.writeLine(`export ${isTypeOnlyExport ? 'type ' : ''}{ ${exportName} }`);
    }
  }

  public static emitStarExports(writer: IndentedWriter, collector: Collector): void {
    if (collector.starExportedExternalModulePaths.length > 0) {
      writer.writeLine();
      for (const { modulePath, isTypeOnlyExport } of collector.starExportedExternalModulePaths) {
        writer.writeLine(`export ${isTypeOnlyExport ? 'type ' : ''}* from "${modulePath}";`);
      }
    }
  }

<<<<<<< HEAD
  public static emitEqualsImport(
    writer: IndentedWriter,
    collector: Collector,
    collectorEntity: CollectorEntity,
    astSubPathImport: AstSubPathImport
  ): void {
    if (astSubPathImport.isImportTypeEverywhere) {
      return;
    }
    const baseEntity: CollectorEntity | undefined = collector.tryGetCollectorEntity(
      astSubPathImport.baseAstEntity
    );
    if (!baseEntity) {
      throw new InternalError(
        `Base collector entity for AstSubPathImport not found: ${astSubPathImport.baseAstEntity.localName}`
      );
    }
    writer.writeLine(
      `import ${collectorEntity.nameForEmit} = ${baseEntity.nameForEmit}.${astSubPathImport.exportPath.join('.')};`
    );
=======
  public static modifyExportSpecifierSpan(collector: Collector, span: Span): void {
    // For "export { A }" (inside namespace), we need to emit as "export { AcutalName as A }"
    const node: ts.ExportSpecifier = span.node as ts.ExportSpecifier;
    if (!node.propertyName) {
      if (!ts.isIdentifier(node.name)) {
        throw new Error(
          `Export specifier name should be an identifier, but got ${ts.SyntaxKind[node.name.kind]}.\n` +
            SourceFileLocationFormatter.formatDeclaration(node)
        );
      }

      const referencedEntity: CollectorEntity | undefined = collector.tryGetEntityForNode(node.name);
      if (!referencedEntity?.nameForEmit) {
        throw new InternalError('referencedEntry or referencedEntry.nameForEmit is undefined');
      }

      const exportName: string = node.name.getText().trim();
      if (referencedEntity.nameForEmit !== exportName) {
        span.modification.skipAll();
        span.modification.prefix = `${referencedEntity.nameForEmit} as ${span.getText()}`;
      }
    }
>>>>>>> 251e31f6
  }

  public static modifyImportTypeSpan(
    collector: Collector,
    span: Span,
    astDeclaration: AstDeclaration,
    modifyNestedSpan: (childSpan: Span, childAstDeclaration: AstDeclaration) => void
  ): void {
    const node: ts.ImportTypeNode = span.node as ts.ImportTypeNode;
    const referencedEntity: CollectorEntity | undefined = collector.tryGetEntityForNode(node);

    if (referencedEntity) {
      if (!referencedEntity.nameForEmit) {
        // This should never happen

        throw new InternalError('referencedEntry.nameForEmit is undefined');
      }

      const typeofPrefix: string = node.isTypeOf ? 'typeof ' : '';

      let typeArgumentsText: string = '';

      if (node.typeArguments && node.typeArguments.length > 0) {
        // Type arguments have to be processed and written to the document
        const lessThanTokenPos: number = span.children.findIndex(
          (childSpan) => childSpan.node.kind === ts.SyntaxKind.LessThanToken
        );
        const greaterThanTokenPos: number = span.children.findIndex(
          (childSpan) => childSpan.node.kind === ts.SyntaxKind.GreaterThanToken
        );

        if (lessThanTokenPos < 0 || greaterThanTokenPos <= lessThanTokenPos) {
          throw new InternalError(
            `Invalid type arguments: ${node.getText()}\n` +
              SourceFileLocationFormatter.formatDeclaration(node)
          );
        }

        const typeArgumentsSpans: Span[] = span.children.slice(lessThanTokenPos + 1, greaterThanTokenPos);

        // Apply modifications to Span elements of typeArguments
        typeArgumentsSpans.forEach((childSpan) => {
          const childAstDeclaration: AstDeclaration = AstDeclaration.isSupportedSyntaxKind(childSpan.kind)
            ? collector.astSymbolTable.getChildAstDeclarationByNode(childSpan.node, astDeclaration)
            : astDeclaration;

          modifyNestedSpan(childSpan, childAstDeclaration);
        });

        const typeArgumentsStrings: string[] = typeArgumentsSpans.map((childSpan) =>
          childSpan.getModifiedText()
        );
        typeArgumentsText = `<${typeArgumentsStrings.join(', ')}>`;
      }

      const separatorAfter: string = /(\s*)$/.exec(span.getText())?.[1] ?? '';

      if (referencedEntity.astEntity instanceof AstSubPathImport) {
        const baseEntity: CollectorEntity | undefined = collector.tryGetCollectorEntity(
          referencedEntity.astEntity.baseAstEntity
        );
        if (!baseEntity) {
          throw new InternalError(
            `Collector entity for import() not found: ${node.getText()}\n` +
              SourceFileLocationFormatter.formatDeclaration(node)
          );
        }
        const exportPathText: string = referencedEntity.astEntity.exportPath.join('.');
        const replacement: string = `${typeofPrefix}${baseEntity.nameForEmit}.${exportPathText}${typeArgumentsText}${separatorAfter}`;

        span.modification.skipAll();
        span.modification.prefix = replacement;
      } else {
        // Replace with internal symbol or AstImport
        span.modification.skipAll();
        span.modification.prefix = `${typeofPrefix}${referencedEntity.nameForEmit}${typeArgumentsText}${separatorAfter}`;
      }
    }
  }
}<|MERGE_RESOLUTION|>--- conflicted
+++ resolved
@@ -82,7 +82,6 @@
     }
   }
 
-<<<<<<< HEAD
   public static emitEqualsImport(
     writer: IndentedWriter,
     collector: Collector,
@@ -103,7 +102,8 @@
     writer.writeLine(
       `import ${collectorEntity.nameForEmit} = ${baseEntity.nameForEmit}.${astSubPathImport.exportPath.join('.')};`
     );
-=======
+  }
+
   public static modifyExportSpecifierSpan(collector: Collector, span: Span): void {
     // For "export { A }" (inside namespace), we need to emit as "export { AcutalName as A }"
     const node: ts.ExportSpecifier = span.node as ts.ExportSpecifier;
@@ -126,7 +126,6 @@
         span.modification.prefix = `${referencedEntity.nameForEmit} as ${span.getText()}`;
       }
     }
->>>>>>> 251e31f6
   }
 
   public static modifyImportTypeSpan(
