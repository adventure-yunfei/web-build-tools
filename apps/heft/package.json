{
  "name": "@rushstack/heft",
<<<<<<< HEAD
  "version": "0.50.0-rc.4",
=======
  "version": "0.50.0",
>>>>>>> 2f3aca6a
  "description": "Build all your JavaScript projects the same way: A way that works.",
  "keywords": [
    "toolchain",
    "watch",
    "bundle",
    "Webpack",
    "typescript",
    "eslint",
    "compiler",
    "incremental"
  ],
  "repository": {
    "type": "git",
    "url": "https://github.com/microsoft/rushstack.git",
    "directory": "apps/heft"
  },
  "engines": {
    "node": ">=10.13.0"
  },
  "homepage": "https://rushstack.io/pages/heft/overview/",
  "main": "lib/index.js",
  "types": "dist/heft.d.ts",
  "bin": {
    "heft": "./bin/heft"
  },
  "license": "MIT",
  "scripts": {
    "build": "heft build --clean",
    "start": "heft test --clean --watch",
    "_phase:build": "heft build --clean",
    "_phase:test": "heft test --no-build"
  },
  "dependencies": {
    "@rushstack/heft-config-file": "workspace:*",
    "@rushstack/node-core-library": "workspace:*",
    "@rushstack/rig-package": "workspace:*",
    "@rushstack/ts-command-line": "workspace:*",
    "@types/tapable": "1.0.6",
    "argparse": "~1.0.9",
    "chokidar": "~3.4.0",
    "fast-glob": "~3.2.4",
    "git-repo-info": "~2.1.0",
    "ignore": "~5.1.6",
    "tapable": "1.1.3",
    "true-case-path": "~2.2.1",
    "watchpack": "2.4.0"
  },
  "devDependencies": {
    "@microsoft/api-extractor": "workspace:*",
    "@nodelib/fs.scandir": "2.1.5",
    "@nodelib/fs.stat": "2.0.5",
    "@rushstack/eslint-config": "workspace:*",
    "@rushstack/heft": "0.49.3",
    "@rushstack/heft-node-rig": "1.11.14",
    "@types/argparse": "1.0.38",
    "@types/heft-jest": "1.0.1",
<<<<<<< HEAD
    "@types/node": "12.20.24",
    "@types/watchpack": "2.4.0",
=======
    "@types/node": "14.18.36",
    "@types/semver": "7.3.5",
    "colors": "~1.2.1",
    "tslint": "~5.20.1",
>>>>>>> 2f3aca6a
    "typescript": "~4.8.4"
  }
}<|MERGE_RESOLUTION|>--- conflicted
+++ resolved
@@ -1,10 +1,6 @@
 {
   "name": "@rushstack/heft",
-<<<<<<< HEAD
-  "version": "0.50.0-rc.4",
-=======
   "version": "0.50.0",
->>>>>>> 2f3aca6a
   "description": "Build all your JavaScript projects the same way: A way that works.",
   "keywords": [
     "toolchain",
@@ -61,15 +57,8 @@
     "@rushstack/heft-node-rig": "1.11.14",
     "@types/argparse": "1.0.38",
     "@types/heft-jest": "1.0.1",
-<<<<<<< HEAD
-    "@types/node": "12.20.24",
+    "@types/node": "14.18.36",
     "@types/watchpack": "2.4.0",
-=======
-    "@types/node": "14.18.36",
-    "@types/semver": "7.3.5",
-    "colors": "~1.2.1",
-    "tslint": "~5.20.1",
->>>>>>> 2f3aca6a
     "typescript": "~4.8.4"
   }
 }