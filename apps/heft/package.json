{
  "name": "@rushstack/heft",
  "version": "0.47.2",
  "description": "Build all your JavaScript projects the same way: A way that works.",
  "keywords": [
    "toolchain",
    "watch",
    "bundle",
    "Webpack",
    "typescript",
    "eslint",
    "compiler",
    "incremental"
  ],
  "repository": {
    "type": "git",
    "url": "https://github.com/microsoft/rushstack.git",
    "directory": "apps/heft"
  },
  "engines": {
    "node": ">=10.13.0"
  },
  "homepage": "https://rushstack.io/pages/heft/overview/",
  "main": "lib/index.js",
  "types": "dist/heft.d.ts",
  "bin": {
    "heft": "./bin/heft"
  },
  "license": "MIT",
  "scripts": {
    "build": "heft build --clean",
    "start": "heft test --clean --watch",
    "_phase:build": "heft build --clean",
    "_phase:test": "heft test --no-build"
  },
  "dependencies": {
    "@rushstack/heft-config-file": "workspace:*",
    "@rushstack/node-core-library": "workspace:*",
    "@rushstack/rig-package": "workspace:*",
    "@rushstack/ts-command-line": "workspace:*",
    "@types/tapable": "1.0.6",
    "argparse": "~1.0.9",
    "chokidar": "~3.4.0",
    "fast-glob": "~3.2.4",
    "git-repo-info": "~2.1.0",
    "glob-escape": "~0.0.2",
    "tapable": "1.1.3",
    "true-case-path": "~2.2.1"
  },
  "devDependencies": {
    "@microsoft/api-extractor": "workspace:*",
    "@rushstack/eslint-config": "workspace:*",
    "@rushstack/heft": "0.47.0",
    "@rushstack/heft-node-rig": "1.10.0",
    "@types/argparse": "1.0.38",
    "@types/heft-jest": "1.0.1",
<<<<<<< HEAD
    "@types/node": "12.20.24"
=======
    "@types/node": "12.20.24",
    "@types/semver": "7.3.5",
    "colors": "~1.2.1",
    "tslint": "~5.20.1",
    "typescript": "~4.7.4"
>>>>>>> e84b15df
  }
}<|MERGE_RESOLUTION|>--- conflicted
+++ resolved
@@ -54,14 +54,6 @@
     "@rushstack/heft-node-rig": "1.10.0",
     "@types/argparse": "1.0.38",
     "@types/heft-jest": "1.0.1",
-<<<<<<< HEAD
     "@types/node": "12.20.24"
-=======
-    "@types/node": "12.20.24",
-    "@types/semver": "7.3.5",
-    "colors": "~1.2.1",
-    "tslint": "~5.20.1",
-    "typescript": "~4.7.4"
->>>>>>> e84b15df
   }
 }