--- conflicted
+++ resolved
@@ -1,10 +1,6 @@
 {
   "name": "@rushstack/heft-webpack4-plugin",
-<<<<<<< HEAD
-  "version": "0.6.0-rc.4",
-=======
   "version": "0.5.40",
->>>>>>> 2f3aca6a
   "description": "Heft plugin for Webpack 4",
   "repository": {
     "type": "git",
@@ -27,11 +23,7 @@
     }
   },
   "peerDependencies": {
-<<<<<<< HEAD
-    "@rushstack/heft": "0.50.0-rc.4",
-=======
     "@rushstack/heft": "^0.50.0",
->>>>>>> 2f3aca6a
     "@types/webpack": "^4",
     "webpack": "~4.44.2"
   },
@@ -47,12 +39,8 @@
     "@rushstack/eslint-config": "workspace:*",
     "@rushstack/heft-node-rig": "workspace:*",
     "@rushstack/heft": "workspace:*",
-<<<<<<< HEAD
-    "@types/node": "12.20.24",
+    "@types/node": "14.18.36",
     "@types/watchpack": "2.4.0",
-=======
-    "@types/node": "14.18.36",
->>>>>>> 2f3aca6a
     "@types/webpack": "4.41.32",
     "webpack": "~4.44.2"
   }
