{
  "name": "@rushstack/heft-jest-plugin",
  "version": "0.3.44",
  "description": "Heft plugin for Jest",
  "repository": {
    "type": "git",
    "url": "https://github.com/microsoft/rushstack.git",
    "directory": "heft-plugins/heft-jest-plugin"
  },
  "homepage": "https://rushstack.io/pages/heft/overview/",
  "license": "MIT",
  "scripts": {
    "build": "node ./node_modules/@rushstack/heft-legacy/bin/heft --unmanaged build --clean",
    "start": "node ./node_modules/@rushstack/heft-legacy/bin/heft --unmanaged test --clean --watch",
    "_phase:build": "node ./node_modules/@rushstack/heft-legacy/bin/heft --unmanaged build --clean",
    "_phase:test": "node ./node_modules/@rushstack/heft-legacy/bin/heft --unmanaged test --no-build",
    "postinstall": "node ./includes/jestScriptTransformerPatch.js"
  },
  "peerDependencies": {
<<<<<<< HEAD
    "@rushstack/heft": "^0.47.9",
    "@rushstack/heft-typescript-plugin": "^0.1.0"
  },
  "peerDependenciesMeta": {
    "@rushstack/heft-typescript-plugin": {
      "optional": true
    }
=======
    "@rushstack/heft": "^0.48.7"
>>>>>>> 7968688f
  },
  "dependencies": {
    "@jest/core": "~27.4.2",
    "@jest/reporters": "~27.4.2",
    "@jest/transform": "~27.4.2",
    "@rushstack/heft-config-file": "workspace:*",
    "@rushstack/node-core-library": "workspace:*",
    "jest-config": "~27.4.2",
    "jest-resolve": "~27.4.2",
    "jest-snapshot": "~27.4.2",
    "lodash": "~4.17.15"
  },
  "devDependencies": {
    "@jest/types": "~27.4.2",
    "@rushstack/eslint-config": "workspace:*",
    "@rushstack/heft": "workspace:*",
    "@rushstack/heft-legacy": "npm:@rushstack/heft@0.47.0",
    "@rushstack/heft-node-rig": "1.10.0",
    "@rushstack/heft-typescript-plugin": "workspace:*",
    "@types/heft-jest": "1.0.1",
    "@types/lodash": "4.14.116",
    "@types/node": "12.20.24",
    "eslint": "~8.7.0",
    "jest-environment-node": "~27.4.2",
<<<<<<< HEAD
    "jest-watch-select-projects": "2.0.0"
=======
    "jest-watch-select-projects": "2.0.0",
    "typescript": "~4.8.4"
>>>>>>> 7968688f
  }
}<|MERGE_RESOLUTION|>--- conflicted
+++ resolved
@@ -17,17 +17,13 @@
     "postinstall": "node ./includes/jestScriptTransformerPatch.js"
   },
   "peerDependencies": {
-<<<<<<< HEAD
-    "@rushstack/heft": "^0.47.9",
+    "@rushstack/heft": "^0.48.7",
     "@rushstack/heft-typescript-plugin": "^0.1.0"
   },
   "peerDependenciesMeta": {
     "@rushstack/heft-typescript-plugin": {
       "optional": true
     }
-=======
-    "@rushstack/heft": "^0.48.7"
->>>>>>> 7968688f
   },
   "dependencies": {
     "@jest/core": "~27.4.2",
@@ -45,18 +41,14 @@
     "@rushstack/eslint-config": "workspace:*",
     "@rushstack/heft": "workspace:*",
     "@rushstack/heft-legacy": "npm:@rushstack/heft@0.47.0",
-    "@rushstack/heft-node-rig": "1.10.0",
+    "@rushstack/heft-node-rig": "1.11.0",
     "@rushstack/heft-typescript-plugin": "workspace:*",
     "@types/heft-jest": "1.0.1",
     "@types/lodash": "4.14.116",
     "@types/node": "12.20.24",
     "eslint": "~8.7.0",
     "jest-environment-node": "~27.4.2",
-<<<<<<< HEAD
-    "jest-watch-select-projects": "2.0.0"
-=======
     "jest-watch-select-projects": "2.0.0",
     "typescript": "~4.8.4"
->>>>>>> 7968688f
   }
 }