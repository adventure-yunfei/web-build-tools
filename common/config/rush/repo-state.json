--- conflicted
+++ resolved
@@ -1,9 +1,5 @@
 // DO NOT MODIFY THIS FILE MANUALLY BUT DO COMMIT IT. It is generated and used by Rush.
 {
-<<<<<<< HEAD
-  "pnpmShrinkwrapHash": "52d2069a9d60ddd834d90b889fba8a7e5e3619c7",
-=======
   "pnpmShrinkwrapHash": "b19dc050ee3d9eca444ae6b1565ab3033b609873",
->>>>>>> f4918a09
   "preferredVersionsHash": "6a96c5550f3ce50aa19e8d1141c6c5d4176953ff"
 }