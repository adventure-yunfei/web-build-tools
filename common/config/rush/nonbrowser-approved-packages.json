--- conflicted
+++ resolved
@@ -153,13 +153,6 @@
     {
       "name": "@microsoft/tsdoc",
       "allowedCategories": [ "libraries" ]
-<<<<<<< HEAD
-    },
-    {
-      "name": "@microsoft/tsdoc-config",
-      "allowedCategories": [ "libraries" ]
-=======
->>>>>>> 4cdce672
     },
     {
       "name": "@microsoft/web-library-build",
@@ -212,8 +205,6 @@
     {
       "name": "@rushstack/heft-web-rig",
       "allowedCategories": [ "libraries", "tests" ]
-<<<<<<< HEAD
-=======
     },
     {
       "name": "@rushstack/heft-webpack4-plugin",
@@ -222,7 +213,6 @@
     {
       "name": "@rushstack/heft-webpack5-plugin",
       "allowedCategories": [ "tests" ]
->>>>>>> 4cdce672
     },
     {
       "name": "@rushstack/localization-plugin",
