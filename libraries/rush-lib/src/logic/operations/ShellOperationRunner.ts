﻿// Copyright (c) Microsoft Corporation. All rights reserved. Licensed under the MIT license.
// See LICENSE in the project root for license information.

import * as child_process from 'child_process';
import * as path from 'path';
import {
  JsonFile,
  Text,
  FileSystem,
  NewlineKind,
  InternalError,
  Terminal,
  ColorValue
} from '@rushstack/node-core-library';
import {
  TerminalChunkKind,
  TextRewriterTransform,
  StderrLineTransform,
  SplitterTransform,
  DiscardStdoutTransform
} from '@rushstack/terminal';
import { CollatedTerminal } from '@rushstack/stream-collator';
import { Utilities } from '../../utilities/Utilities';
import { OperationStatus } from './OperationStatus';
import { OperationError } from './OperationError';
import { IOperationRunner, IOperationRunnerContext } from './IOperationRunner';
import { ProjectLogWritable } from './ProjectLogWritable';
import { CollatedTerminalProvider } from '../../utilities/CollatedTerminalProvider';
import { EnvironmentConfiguration } from '../../api/EnvironmentConfiguration';
import { PeriodicCallback } from './PeriodicCallback';
import {
  IOperationRunnerAfterExecuteContext,
  IOperationRunnerBeforeExecuteContext,
  OperationRunnerHooks
} from './OperationRunnerHooks';

import type { RushConfiguration } from '../../api/RushConfiguration';
import type { RushConfigurationProject } from '../../api/RushConfigurationProject';
import type { ProjectChangeAnalyzer } from '../ProjectChangeAnalyzer';
import type { IPhase } from '../../api/CommandLineConfiguration';

export interface IProjectDeps {
  files: { [filePath: string]: string };
  arguments: string;
}

export interface IOperationRunnerOptions {
  rushProject: RushConfigurationProject;
  rushConfiguration: RushConfiguration;
  commandToRun: string;
  projectChangeAnalyzer: ProjectChangeAnalyzer;
  displayName: string;
  phase: IPhase;
  /**
   * The set of phases being executed in the current command, for validation of rush-project.json
   */
  selectedPhases: Iterable<IPhase>;
}

/**
 * An `IOperationRunner` subclass that performs an operation via a shell command.
 * Currently contains the build cache logic, pending extraction as separate operations.
 * Supports skipping an operation if allowed and it is already up-to-date.
 */
export class ShellOperationRunner implements IOperationRunner {
  public readonly name: string;

  public readonly reportTiming: boolean = true;
  public readonly silent: boolean = false;
  public readonly warningsAreAllowed: boolean;

  public readonly hooks: OperationRunnerHooks;
  public readonly periodicCallback: PeriodicCallback;

  private readonly _rushProject: RushConfigurationProject;
  private readonly _phase: IPhase;
  private readonly _rushConfiguration: RushConfiguration;
  private readonly _commandName: string;
  private readonly _commandToRun: string;
  private readonly _projectChangeAnalyzer: ProjectChangeAnalyzer;
  private readonly _packageDepsFilename: string;
  private readonly _logFilenameIdentifier: string;
  private readonly _selectedPhases: Iterable<IPhase>;

  public constructor(options: IOperationRunnerOptions) {
    const { phase } = options;

    this.name = options.displayName;
    this._rushProject = options.rushProject;
    this._phase = phase;
    this._rushConfiguration = options.rushConfiguration;
    this._commandName = phase.name;
    this._commandToRun = options.commandToRun;
    this._projectChangeAnalyzer = options.projectChangeAnalyzer;
    this._packageDepsFilename = `package-deps_${phase.logFilenameIdentifier}.json`;
    this.warningsAreAllowed =
      EnvironmentConfiguration.allowWarningsInSuccessfulBuild || phase.allowWarningsOnSuccess || false;
    this._logFilenameIdentifier = phase.logFilenameIdentifier;
    this._selectedPhases = options.selectedPhases;

    this.hooks = new OperationRunnerHooks();
    this.periodicCallback = new PeriodicCallback({
      interval: 10 * 1000
    });
  }

  public async executeAsync(context: IOperationRunnerContext): Promise<OperationStatus> {
    try {
      return await this._executeAsync(context);
    } catch (error) {
      throw new OperationError('executing', (error as Error).message);
    }
  }

  private async _executeAsync(context: IOperationRunnerContext): Promise<OperationStatus> {
    // TERMINAL PIPELINE:
    //
    //                             +--> quietModeTransform? --> collatedWriter
    //                             |
    // normalizeNewlineTransform --1--> stderrLineTransform --2--> removeColorsTransform --> projectLogWritable
    //                                                        |
    //                                                        +--> stdioSummarizer
    const projectLogWritable: ProjectLogWritable = new ProjectLogWritable(
      this._rushProject,
      context.collatedWriter.terminal,
      this._logFilenameIdentifier
    );

    try {
      const removeColorsTransform: TextRewriterTransform = new TextRewriterTransform({
        destination: projectLogWritable,
        removeColors: true,
        normalizeNewlines: NewlineKind.OsDefault
      });

      const splitterTransform2: SplitterTransform = new SplitterTransform({
        destinations: [removeColorsTransform, context.stdioSummarizer]
      });

      const stderrLineTransform: StderrLineTransform = new StderrLineTransform({
        destination: splitterTransform2,
        newlineKind: NewlineKind.Lf // for StdioSummarizer
      });

      const discardTransform: DiscardStdoutTransform = new DiscardStdoutTransform({
        destination: context.collatedWriter
      });

      const splitterTransform1: SplitterTransform = new SplitterTransform({
        destinations: [context.quietMode ? discardTransform : context.collatedWriter, stderrLineTransform]
      });

      const normalizeNewlineTransform: TextRewriterTransform = new TextRewriterTransform({
        destination: splitterTransform1,
        normalizeNewlines: NewlineKind.Lf,
        ensureNewlineAtEnd: true
      });

      const collatedTerminal: CollatedTerminal = new CollatedTerminal(normalizeNewlineTransform);
      const terminalProvider: CollatedTerminalProvider = new CollatedTerminalProvider(collatedTerminal, {
        debugEnabled: context.debugMode
      });
      const terminal: Terminal = new Terminal(terminalProvider);

      // Controls the log for the cache subsystem
      const buildCacheCollatedTerminal: CollatedTerminal = new CollatedTerminal(context.collatedWriter);
      const buildCacheTerminalProvider: CollatedTerminalProvider = new CollatedTerminalProvider(
        buildCacheCollatedTerminal,
        {
          debugEnabled: context.debugMode
        }
      );
      const buildCacheTerminal: Terminal = new Terminal(buildCacheTerminalProvider);

      let hasWarningOrError: boolean = false;
      const projectFolder: string = this._rushProject.projectFolder;
      let lastProjectDeps: IProjectDeps | undefined = undefined;

      const currentDepsPath: string = path.join(
        this._rushProject.projectRushTempFolder,
        this._packageDepsFilename
      );

      if (FileSystem.exists(currentDepsPath)) {
        try {
          lastProjectDeps = JsonFile.load(currentDepsPath);
        } catch (e) {
          // Warn and ignore - treat failing to load the file as the project being not built.
          terminal.writeWarningLine(
            `Warning: error parsing ${this._packageDepsFilename}: ${e}. Ignoring and ` +
              `treating the command "${this._commandToRun}" as not run.`
          );
        }
      }

      let projectDeps: IProjectDeps | undefined;
      let trackedProjectFiles: string[] | undefined;
      try {
        const fileHashes: Map<string, string> | undefined =
          await this._projectChangeAnalyzer._tryGetProjectDependenciesAsync(this._rushProject, terminal);

        if (fileHashes) {
          const files: { [filePath: string]: string } = {};
          trackedProjectFiles = [];
          for (const [filePath, fileHash] of fileHashes) {
            files[filePath] = fileHash;
            trackedProjectFiles.push(filePath);
          }

          projectDeps = {
            files,
            arguments: this._commandToRun
          };
        }
      } catch (error) {
        // To test this code path:
        // Delete a project's ".rush/temp/shrinkwrap-deps.json" then run "rush build --verbose"
        terminal.writeLine('Unable to calculate incremental state: ' + (error as Error).toString());
        terminal.writeLine({
          text: 'Rush will proceed without incremental execution, caching, and change detection.',
          foregroundColor: ColorValue.Cyan
        });
      }

<<<<<<< HEAD
      const beforeExecuteContext: IOperationRunnerBeforeExecuteContext = {
        context,
        runner: this,
        terminal,
        projectDeps,
        lastProjectDeps,
        trackedProjectFiles,
        logPath: projectLogWritable.logPath,
        errorLogPath: projectLogWritable.errorLogPath,
        rushProject: this._rushProject,
        phase: this._phase,
        commandName: this._commandName,
        commandToRun: this._commandToRun,
        earlyReturnStatus: undefined
      };

      await this.hooks.beforeExecute.promise(beforeExecuteContext);

      if (beforeExecuteContext.earlyReturnStatus) {
        return beforeExecuteContext.earlyReturnStatus;
=======
      // If possible, we want to skip this operation -- either by restoring it from the
      // cache, if caching is enabled, or determining that the project
      // is unchanged (using the older incremental execution logic). These two approaches,
      // "caching" and "skipping", are incompatible, so only one applies.
      //
      // Note that "caching" and "skipping" take two different approaches
      // to tracking dependents:
      //
      //   - For caching, "isCacheReadAllowed" is set if a project supports
      //     incremental builds, and determining whether this project or a dependent
      //     has changed happens inside the hashing logic.
      //
      //   - For skipping, "isSkipAllowed" is set to true initially, and during
      //     the process of running dependents, it will be changed by OperationExecutionManager to
      //     false if a dependency wasn't able to be skipped.
      //
      let buildCacheReadAttempted: boolean = false;
      if (this._isCacheReadAllowed) {
        const projectBuildCache: ProjectBuildCache | undefined = await this._tryGetProjectBuildCacheAsync({
          terminal: buildCacheTerminal,
          trackedProjectFiles,
          operationMetadataManager: context._operationMetadataManager
        });

        buildCacheReadAttempted = !!projectBuildCache;
        const restoreFromCacheSuccess: boolean | undefined =
          await projectBuildCache?.tryRestoreFromCacheAsync(buildCacheTerminal);

        if (restoreFromCacheSuccess) {
          // Restore the original state of the operation without cache
          await context._operationMetadataManager?.tryRestoreAsync({
            terminal,
            logPath: projectLogWritable.logPath,
            errorLogPath: projectLogWritable.errorLogPath
          });
          return OperationStatus.FromCache;
        }
      }
      if (this.isSkipAllowed && !buildCacheReadAttempted) {
        const isPackageUnchanged: boolean = !!(
          lastProjectDeps &&
          projectDeps &&
          projectDeps.arguments === lastProjectDeps.arguments &&
          _areShallowEqual(projectDeps.files, lastProjectDeps.files)
        );

        if (isPackageUnchanged) {
          return OperationStatus.Skipped;
        }
>>>>>>> e53a7cd0
      }

      // If the deps file exists, remove it before starting execution.
      FileSystem.deleteFile(currentDepsPath);

      // TODO: Remove legacyDepsPath with the next major release of Rush
      const legacyDepsPath: string = path.join(this._rushProject.projectFolder, 'package-deps.json');
      // Delete the legacy package-deps.json
      FileSystem.deleteFile(legacyDepsPath);

      if (!this._commandToRun) {
        // Write deps on success.
        if (projectDeps) {
          JsonFile.save(projectDeps, currentDepsPath, {
            ensureFolderExists: true
          });
        }

        return OperationStatus.Success;
      }

      // Run the operation
      terminal.writeLine('Invoking: ' + this._commandToRun);
      this.periodicCallback.start();

      const subProcess: child_process.ChildProcess = Utilities.executeLifecycleCommandAsync(
        this._commandToRun,
        {
          rushConfiguration: this._rushConfiguration,
          workingDirectory: projectFolder,
          initCwd: this._rushConfiguration.commonTempFolder,
          handleOutput: true,
          environmentPathOptions: {
            includeProjectBin: true
          }
        }
      );

      // Hook into events, in order to get live streaming of the log
      if (subProcess.stdout !== null) {
        subProcess.stdout.on('data', (data: Buffer) => {
          const text: string = data.toString();
          collatedTerminal.writeChunk({ text, kind: TerminalChunkKind.Stdout });
        });
      }
      if (subProcess.stderr !== null) {
        subProcess.stderr.on('data', (data: Buffer) => {
          const text: string = data.toString();
          collatedTerminal.writeChunk({ text, kind: TerminalChunkKind.Stderr });
          hasWarningOrError = true;
        });
      }

      let exitCode: number = 1;
      let status: OperationStatus = await new Promise(
        (resolve: (status: OperationStatus) => void, reject: (error: OperationError) => void) => {
          subProcess.on('close', (code: number) => {
            exitCode = code;
            try {
              if (code !== 0) {
                // Do NOT reject here immediately, give a chance for hooks to suppress the error
                context.error = new OperationError('error', `Returned error code: ${code}`);
                resolve(OperationStatus.Failure);
              } else if (hasWarningOrError) {
                resolve(OperationStatus.SuccessWithWarning);
              } else {
                resolve(OperationStatus.Success);
              }
            } catch (error) {
              reject(error as OperationError);
            }
          });
        }
      );

<<<<<<< HEAD
      // Save the metadata to disk
      const { duration: durationInSeconds } = context.stopwatch;
      await context._operationMetadataManager?.saveAsync({
        durationInSeconds,
        logPath: projectLogWritable.logPath,
        errorLogPath: projectLogWritable.errorLogPath
      });
=======
      // projectLogWritable should be closed before copy the logs to build cache
      normalizeNewlineTransform.close();

      // If the pipeline is wired up correctly, then closing normalizeNewlineTransform should
      // have closed projectLogWritable.
      if (projectLogWritable.isOpen) {
        throw new InternalError('The output file handle was not closed');
      }
>>>>>>> e53a7cd0

      const taskIsSuccessful: boolean =
        status === OperationStatus.Success ||
        (status === OperationStatus.SuccessWithWarning &&
          this.warningsAreAllowed &&
          !!this._rushConfiguration.experimentsConfiguration.configuration
            .buildCacheWithAllowWarningsInSuccessfulBuild);

      if (taskIsSuccessful && projectDeps) {
        // Write deps on success.
        await JsonFile.saveAsync(projectDeps, currentDepsPath, {
          ensureFolderExists: true
        });
      }

      const afterExecuteContext: IOperationRunnerAfterExecuteContext = {
        context,
        terminal,
        exitCode,
        status,
        taskIsSuccessful
      };

<<<<<<< HEAD
      await this.hooks.afterExecute.promise(afterExecuteContext);

      if (context.error) {
        throw context.error;
      }

      // Sync the status in case it was changed by the hook
      status = afterExecuteContext.status;

      if (terminalProvider.hasErrors) {
        status = OperationStatus.Failure;
=======
        // If the command is successful, we can calculate project hash, and no dependencies were skipped,
        // write a new cache entry.
        const setCacheEntryPromise: Promise<boolean> | undefined = this.isCacheWriteAllowed
          ? (
              await this._tryGetProjectBuildCacheAsync({
                terminal: buildCacheTerminal,
                trackedProjectFiles,
                operationMetadataManager: context._operationMetadataManager
              })
            )?.trySetCacheEntryAsync(buildCacheTerminal)
          : undefined;

        const [, cacheWriteSuccess] = await Promise.all([writeProjectStatePromise, setCacheEntryPromise]);

        if (buildCacheTerminalProvider.hasErrors) {
          status = OperationStatus.Failure;
        } else if (cacheWriteSuccess === false) {
          status = OperationStatus.SuccessWithWarning;
        }
>>>>>>> e53a7cd0
      }

      return status;
    } finally {
      projectLogWritable.close();
      this.periodicCallback.stop();
    }
  }
}

/**
 * When running a command from the "scripts" block in package.json, if the command
 * contains Unix-style path slashes and the OS is Windows, the package managers will
 * convert slashes to backslashes.  This is a complicated undertaking.  For example, they
 * need to convert "node_modules/bin/this && ./scripts/that --name keep/this"
 * to "node_modules\bin\this && .\scripts\that --name keep/this", and they don't want to
 * convert ANY of the slashes in "cmd.exe /c echo a/b".  NPM and PNPM use npm-lifecycle for this,
 * but it unfortunately has a dependency on the entire node-gyp kitchen sink.  Yarn has a
 * simplified implementation in fix-cmd-win-slashes.js, but it's not exposed as a library.
 *
 * Fundamentally NPM's whole feature seems misguided:  They start by inviting people to write
 * shell scripts that will be executed by wildly different shell languages (e.g. cmd.exe and Bash).
 * It's very tricky for a developer to guess what's safe to do without testing every OS.
 * Even simple path separators are not portable, so NPM added heuristics to figure out which
 * slashes are part of a path or not, and convert them.  These workarounds end up having tons
 * of special cases.  They probably could have implemented their own entire minimal cross-platform
 * shell language with less code and less confusion than npm-lifecycle's approach.
 *
 * We've deprecated shell operators inside package.json.  Instead, we advise people to move their
 * scripts into conventional script files, and put only a file path in package.json.  So, for
 * Rush's workaround here, we really only care about supporting the small set of cases seen in the
 * unit tests.  For anything that doesn't fit those patterns, we leave the string untouched
 * (i.e. err on the side of not breaking anything).  We could revisit this later if someone
 * complains about it, but so far nobody has.  :-)
 */
export function convertSlashesForWindows(command: string): string {
  // The first group will match everything up to the first space, "&", "|", "<", ">", or quote.
  // The second group matches the remainder.
  const commandRegExp: RegExp = /^([^\s&|<>"]+)(.*)$/;

  const match: RegExpMatchArray | null = commandRegExp.exec(command);
  if (match) {
    // Example input: "bin/blarg --path ./config/blah.json && a/b"
    // commandPart="bin/blarg"
    // remainder=" --path ./config/blah.json && a/b"
    const commandPart: string = match[1];
    const remainder: string = match[2];

    // If the command part already contains a backslash, then leave it alone
    if (commandPart.indexOf('\\') < 0) {
      // Replace all the slashes with backslashes, e.g. to produce:
      // "bin\blarg --path ./config/blah.json && a/b"
      //
      // NOTE: we don't attempt to process the path parameter or stuff after "&&"
      return Text.replaceAll(commandPart, '/', '\\') + remainder;
    }
  }

  // Don't change anything
  return command;
}<|MERGE_RESOLUTION|>--- conflicted
+++ resolved
@@ -162,16 +162,6 @@
       });
       const terminal: Terminal = new Terminal(terminalProvider);
 
-      // Controls the log for the cache subsystem
-      const buildCacheCollatedTerminal: CollatedTerminal = new CollatedTerminal(context.collatedWriter);
-      const buildCacheTerminalProvider: CollatedTerminalProvider = new CollatedTerminalProvider(
-        buildCacheCollatedTerminal,
-        {
-          debugEnabled: context.debugMode
-        }
-      );
-      const buildCacheTerminal: Terminal = new Terminal(buildCacheTerminalProvider);
-
       let hasWarningOrError: boolean = false;
       const projectFolder: string = this._rushProject.projectFolder;
       let lastProjectDeps: IProjectDeps | undefined = undefined;
@@ -222,7 +212,6 @@
         });
       }
 
-<<<<<<< HEAD
       const beforeExecuteContext: IOperationRunnerBeforeExecuteContext = {
         context,
         runner: this,
@@ -243,57 +232,6 @@
 
       if (beforeExecuteContext.earlyReturnStatus) {
         return beforeExecuteContext.earlyReturnStatus;
-=======
-      // If possible, we want to skip this operation -- either by restoring it from the
-      // cache, if caching is enabled, or determining that the project
-      // is unchanged (using the older incremental execution logic). These two approaches,
-      // "caching" and "skipping", are incompatible, so only one applies.
-      //
-      // Note that "caching" and "skipping" take two different approaches
-      // to tracking dependents:
-      //
-      //   - For caching, "isCacheReadAllowed" is set if a project supports
-      //     incremental builds, and determining whether this project or a dependent
-      //     has changed happens inside the hashing logic.
-      //
-      //   - For skipping, "isSkipAllowed" is set to true initially, and during
-      //     the process of running dependents, it will be changed by OperationExecutionManager to
-      //     false if a dependency wasn't able to be skipped.
-      //
-      let buildCacheReadAttempted: boolean = false;
-      if (this._isCacheReadAllowed) {
-        const projectBuildCache: ProjectBuildCache | undefined = await this._tryGetProjectBuildCacheAsync({
-          terminal: buildCacheTerminal,
-          trackedProjectFiles,
-          operationMetadataManager: context._operationMetadataManager
-        });
-
-        buildCacheReadAttempted = !!projectBuildCache;
-        const restoreFromCacheSuccess: boolean | undefined =
-          await projectBuildCache?.tryRestoreFromCacheAsync(buildCacheTerminal);
-
-        if (restoreFromCacheSuccess) {
-          // Restore the original state of the operation without cache
-          await context._operationMetadataManager?.tryRestoreAsync({
-            terminal,
-            logPath: projectLogWritable.logPath,
-            errorLogPath: projectLogWritable.errorLogPath
-          });
-          return OperationStatus.FromCache;
-        }
-      }
-      if (this.isSkipAllowed && !buildCacheReadAttempted) {
-        const isPackageUnchanged: boolean = !!(
-          lastProjectDeps &&
-          projectDeps &&
-          projectDeps.arguments === lastProjectDeps.arguments &&
-          _areShallowEqual(projectDeps.files, lastProjectDeps.files)
-        );
-
-        if (isPackageUnchanged) {
-          return OperationStatus.Skipped;
-        }
->>>>>>> e53a7cd0
       }
 
       // If the deps file exists, remove it before starting execution.
@@ -369,15 +307,6 @@
         }
       );
 
-<<<<<<< HEAD
-      // Save the metadata to disk
-      const { duration: durationInSeconds } = context.stopwatch;
-      await context._operationMetadataManager?.saveAsync({
-        durationInSeconds,
-        logPath: projectLogWritable.logPath,
-        errorLogPath: projectLogWritable.errorLogPath
-      });
-=======
       // projectLogWritable should be closed before copy the logs to build cache
       normalizeNewlineTransform.close();
 
@@ -386,7 +315,6 @@
       if (projectLogWritable.isOpen) {
         throw new InternalError('The output file handle was not closed');
       }
->>>>>>> e53a7cd0
 
       const taskIsSuccessful: boolean =
         status === OperationStatus.Success ||
@@ -410,7 +338,6 @@
         taskIsSuccessful
       };
 
-<<<<<<< HEAD
       await this.hooks.afterExecute.promise(afterExecuteContext);
 
       if (context.error) {
@@ -422,27 +349,6 @@
 
       if (terminalProvider.hasErrors) {
         status = OperationStatus.Failure;
-=======
-        // If the command is successful, we can calculate project hash, and no dependencies were skipped,
-        // write a new cache entry.
-        const setCacheEntryPromise: Promise<boolean> | undefined = this.isCacheWriteAllowed
-          ? (
-              await this._tryGetProjectBuildCacheAsync({
-                terminal: buildCacheTerminal,
-                trackedProjectFiles,
-                operationMetadataManager: context._operationMetadataManager
-              })
-            )?.trySetCacheEntryAsync(buildCacheTerminal)
-          : undefined;
-
-        const [, cacheWriteSuccess] = await Promise.all([writeProjectStatePromise, setCacheEntryPromise]);
-
-        if (buildCacheTerminalProvider.hasErrors) {
-          status = OperationStatus.Failure;
-        } else if (cacheWriteSuccess === false) {
-          status = OperationStatus.SuccessWithWarning;
-        }
->>>>>>> e53a7cd0
       }
 
       return status;
