{
  "name": "@microsoft/gulp-core-build-sass",
  "version": "4.5.22",
  "description": "",
  "main": "lib/index.js",
  "typings": "lib/index.d.ts",
  "license": "MIT",
  "repository": {
    "type": "git",
    "url": "https://github.com/Microsoft/web-build-tools/tree/master/core-build/gulp-core-build-sass"
  },
  "scripts": {
    "build": "gulp --clean"
  },
  "dependencies": {
    "@microsoft/gulp-core-build": "3.8.46",
    "@microsoft/load-themed-styles": "1.8.38",
    "@types/node": "8.5.8",
    "@types/gulp": "3.8.32",
    "autoprefixer": "~9.1.3",
    "postcss-modules": "~1.3.1",
    "glob": "~7.0.5",
    "node-sass": "4.9.3",
    "postcss": "7.0.5",
    "clean-css": "4.2.1",
    "@microsoft/node-core-library": "3.5.2"
  },
  "devDependencies": {
<<<<<<< HEAD
    "@microsoft/rush-stack-compiler-3.0": "0.0.0",
    "@microsoft/node-library-build": "6.0.10",
=======
    "@microsoft/rush-stack-compiler": "0.5.3",
    "@microsoft/node-library-build": "6.0.11",
>>>>>>> 37991d9b
    "@types/glob": "5.0.30",
    "@types/node-sass": "3.10.32",
    "@types/clean-css": "3.4.30",
    "gulp": "~3.9.1"
  }
}<|MERGE_RESOLUTION|>--- conflicted
+++ resolved
@@ -26,13 +26,8 @@
     "@microsoft/node-core-library": "3.5.2"
   },
   "devDependencies": {
-<<<<<<< HEAD
     "@microsoft/rush-stack-compiler-3.0": "0.0.0",
-    "@microsoft/node-library-build": "6.0.10",
-=======
-    "@microsoft/rush-stack-compiler": "0.5.3",
     "@microsoft/node-library-build": "6.0.11",
->>>>>>> 37991d9b
     "@types/glob": "5.0.30",
     "@types/node-sass": "3.10.32",
     "@types/clean-css": "3.4.30",
