--- conflicted
+++ resolved
@@ -29,13 +29,8 @@
     "@rushstack/eslint-config": "workspace:*",
     "@rushstack/heft": "workspace:*",
     "@rushstack/heft-node-rig": "workspace:*",
-<<<<<<< HEAD
-    "@types/node": "12.20.24",
-    "@types/node-fetch": "1.6.9"
-=======
     "@types/heft-jest": "1.0.1",
     "@types/node": "14.18.36",
     "@types/node-fetch": "2.6.2"
->>>>>>> 2f3aca6a
   }
 }