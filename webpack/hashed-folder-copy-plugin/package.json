--- conflicted
+++ resolved
@@ -34,12 +34,8 @@
     "@rushstack/heft": "workspace:*",
     "@types/enhanced-resolve": "3.0.7",
     "@types/glob": "7.1.1",
-<<<<<<< HEAD
-    "@types/node": "12.20.24",
-=======
     "@types/heft-jest": "1.0.1",
     "@types/node": "14.18.36",
->>>>>>> 2f3aca6a
     "@types/webpack": "4.41.32",
     "webpack": "~4.44.2",
     "@rushstack/heft-webpack5-plugin": "workspace:*"
