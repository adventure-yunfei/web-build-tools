// Copyright (c) Microsoft Corporation. All rights reserved. Licensed under the MIT license.
// See LICENSE in the project root for license information.

import * as path from 'path';
import { ITerminalProvider } from '@microsoft/node-core-library';

import { CmdRunner } from './CmdRunner';
import { ToolPaths } from './ToolPaths';
import { RushStackCompilerBase } from './RushStackCompilerBase';

/**
 * @beta
 */
<<<<<<< HEAD
export class TypescriptCompiler extends RushStackCompilerBase {
=======
export interface ITypescriptCompilerOptions {
  /**
   * Option to pass custom arguments to the tsc command.
   */
  customArgs?: string[];
}

/**
 * @beta
 */
export class TypescriptCompiler extends RushStackCompilerBase<ITypescriptCompilerOptions> {
  public typescript: typeof typescript = typescript;
>>>>>>> a417ca25
  private _cmdRunner: CmdRunner;

  constructor(rootPath: string, terminalProvider: ITerminalProvider);
  constructor(taskOptions: ITypescriptCompilerOptions, rootPath: string, terminalProvider: ITerminalProvider);
  constructor(arg1: ITypescriptCompilerOptions | string, arg2: string | ITerminalProvider, arg3?: ITerminalProvider) {
    super(
      typeof arg1 === 'string' ? {} : arg1,
      typeof arg2 === 'string' ? arg2 : arg1 as string,
      arg3 ? arg3 : arg2 as ITerminalProvider
    );
    this._cmdRunner = new CmdRunner(
      this._standardBuildFolders,
      this._terminal,
      {
        packagePath: ToolPaths.typescriptPackagePath,
        packageJson: ToolPaths.typescriptPackageJson,
        packageBinPath: path.join('bin', 'tsc')
      }
    );
  }

  public invoke(): Promise<void> {
    return this._cmdRunner.runCmd({
      args: this._taskOptions.customArgs || [],
      onData: (data: Buffer) => {
        // Log lines separately
        const dataLines: (string | undefined)[] = data.toString().split('\n');
        for (const dataLine of dataLines) {
          const trimmedLine: string = (dataLine || '').trim();
          if (!!trimmedLine) {
            if (trimmedLine.match(/\serror\s/i)) {
              // If the line looks like an error, log it as an error
              this._terminal.writeErrorLine(trimmedLine);
            } else {
              this._terminal.writeLine(trimmedLine);
            }
          }
        }
      }
    });
  }
}<|MERGE_RESOLUTION|>--- conflicted
+++ resolved
@@ -11,9 +11,6 @@
 /**
  * @beta
  */
-<<<<<<< HEAD
-export class TypescriptCompiler extends RushStackCompilerBase {
-=======
 export interface ITypescriptCompilerOptions {
   /**
    * Option to pass custom arguments to the tsc command.
@@ -25,8 +22,6 @@
  * @beta
  */
 export class TypescriptCompiler extends RushStackCompilerBase<ITypescriptCompilerOptions> {
-  public typescript: typeof typescript = typescript;
->>>>>>> a417ca25
   private _cmdRunner: CmdRunner;
 
   constructor(rootPath: string, terminalProvider: ITerminalProvider);
