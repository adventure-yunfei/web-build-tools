{
  "name": "web-library-build-test",
  "version": "1.0.21",
  "description": "",
  "main": "lib/test.js",
  "module": "lib-es6/test.js",
  "private": true,
  "scripts": {
    "build": "gulp --clean"
  },
  "devDependencies": {
    "ts-jest": "~22.4.6",
    "@types/jest": "21.1.10",
<<<<<<< HEAD
    "@microsoft/rush-stack-compiler-3.0": "0.0.0",
    "@microsoft/load-themed-styles": "1.8.37",
    "@microsoft/web-library-build": "6.0.29",
=======
    "@microsoft/rush-stack-compiler": "0.5.3",
    "@microsoft/load-themed-styles": "1.8.38",
    "@microsoft/web-library-build": "6.0.30",
>>>>>>> 37991d9b
    "gulp": "~3.9.1"
  }
}<|MERGE_RESOLUTION|>--- conflicted
+++ resolved
@@ -11,15 +11,9 @@
   "devDependencies": {
     "ts-jest": "~22.4.6",
     "@types/jest": "21.1.10",
-<<<<<<< HEAD
     "@microsoft/rush-stack-compiler-3.0": "0.0.0",
-    "@microsoft/load-themed-styles": "1.8.37",
-    "@microsoft/web-library-build": "6.0.29",
-=======
-    "@microsoft/rush-stack-compiler": "0.5.3",
     "@microsoft/load-themed-styles": "1.8.38",
     "@microsoft/web-library-build": "6.0.30",
->>>>>>> 37991d9b
     "gulp": "~3.9.1"
   }
 }