{
  "name": "api-extractor-lib3-test",
  "description": "Building this project is a regression test for api-extractor",
  "version": "1.0.0",
  "private": true,
  "main": "lib/index.js",
  "typings": "dist/api-extractor-lib3-test.d.ts",
  "scripts": {
    "build": "node build.js",
    "_phase:build": "node build.js"
  },
  "dependencies": {
    "api-extractor-lib1-test": "workspace:*"
  },
  "devDependencies": {
    "@microsoft/api-extractor": "workspace:*",
<<<<<<< HEAD
    "@types/jest": "27.4.0",
    "@types/node": "14.18.36",
=======
    "@types/jest": "29.2.5",
    "@types/node": "12.20.24",
>>>>>>> 6f8d2d82
    "fs-extra": "~7.0.1",
    "typescript": "~4.8.4"
  }
}<|MERGE_RESOLUTION|>--- conflicted
+++ resolved
@@ -14,13 +14,8 @@
   },
   "devDependencies": {
     "@microsoft/api-extractor": "workspace:*",
-<<<<<<< HEAD
-    "@types/jest": "27.4.0",
+    "@types/jest": "29.2.5",
     "@types/node": "14.18.36",
-=======
-    "@types/jest": "29.2.5",
-    "@types/node": "12.20.24",
->>>>>>> 6f8d2d82
     "fs-extra": "~7.0.1",
     "typescript": "~4.8.4"
   }
